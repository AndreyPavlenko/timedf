import os
import sys
import traceback
import warnings
from timeit import default_timer as timer

import numpy as np

sys.path.append(os.path.join(os.path.dirname(__file__), ".."))
from utils import (
    check_fragments_size,
    compare_dataframes,
    files_names_from_pattern,
    import_pandas_into_module_namespace,
    load_data_pandas,
    print_results,
    write_to_csv_by_chunks,
<<<<<<< HEAD
    get_dir,
=======
    get_ny_taxi_dataset_size,
>>>>>>> fa484389
)


def validation_prereqs(omnisci_server_worker, data_files_names, files_limit, columns_names):
    return omnisci_server_worker.import_data_by_pandas(
        data_files_names=data_files_names, files_limit=files_limit, columns_names=columns_names,
    )


def run_queries(queries, parameters, etl_results):
    for query_number, (query_name, query_func) in enumerate(queries.items()):
        exec_time = query_func(**parameters)
        etl_results[query_name] = exec_time
    return etl_results


# Queries definitions
def q1_ibis(table, df_pandas, queries_validation_results, queries_validation_flags, validation):
    t_query = 0
    t0 = timer()
    q1_output_ibis = (
        table.groupby("cab_type").count().sort_by("cab_type")["cab_type", "count"].execute()
    )
    t_query += timer() - t0

    if validation and not queries_validation_flags["q1"]:
        print("Validating query 1 results ...")

        queries_validation_flags["q1"] = True

        q1_output_pd = df_pandas.groupby("cab_type")["cab_type"].count()

        # Casting of Pandas q1 output to Pandas.DataFrame type, which is compartible with
        # Ibis q1 output
        q1_output_pd_df = q1_output_pd.to_frame()
        q1_output_pd_df.loc[:, "count"] = q1_output_pd_df.loc[:, "cab_type"]
        q1_output_pd_df["cab_type"] = q1_output_pd_df.index
        q1_output_pd_df.index = [i for i in range(len(q1_output_pd_df))]

        # queries_validation_results["q1"] = compare_dataframes(
        #     ibis_df=q1_output_pd_df,
        #     pandas_df=q1_output_ibis,
        #     pd=run_benchmark.__globals__["pd"],
        # )
        if queries_validation_results["q1"]:
            print("q1 results are validated!")

    return t_query


def q2_ibis(table, df_pandas, queries_validation_results, queries_validation_flags, validation):
    t_query = 0
    t0 = timer()
    q2_output_ibis = (
        table.groupby("passenger_count")
        .aggregate(total_amount=table.total_amount.mean())[["passenger_count", "total_amount"]]
        .execute()
    )
    t_query += timer() - t0

    if validation and not queries_validation_flags["q2"]:
        print("Validating query 2 results ...")

        queries_validation_flags["q2"] = True

        q2_output_pd = df_pandas.groupby("passenger_count", as_index=False).mean()[
            ["passenger_count", "total_amount"]
        ]

        # queries_validation_results["q2"] = compare_dataframes(
        #     pandas_df=q2_output_pd,
        #     ibis_df=q2_output_ibis,
        #     pd=run_benchmark.__globals__["pd"],
        # )
        if queries_validation_results["q2"]:
            print("q2 results are validated!")

    return t_query


def q3_ibis(table, df_pandas, queries_validation_results, queries_validation_flags, validation):
    t_query = 0
    t0 = timer()
    q3_output_ibis = (
        table.groupby(
            [table.passenger_count, table.pickup_datetime.year().name("pickup_datetime"),]
        )
        .aggregate(count=table.passenger_count.count())
        .execute()
    )
    t_query += timer() - t0

    if validation and not queries_validation_flags["q3"]:
        print("Validating query 3 results ...")

        queries_validation_flags["q3"] = True

        transformed = df_pandas[["passenger_count", "pickup_datetime"]].transform(
            {
                "passenger_count": lambda x: x,
                "pickup_datetime": lambda x: pd.DatetimeIndex(x).year,
            }
        )
        q3_output_pd = transformed.groupby(["passenger_count", "pickup_datetime"])[
            ["passenger_count", "pickup_datetime"]
        ].count()["passenger_count"]

        # Casting of Pandas q3 output to Pandas.DataFrame type, which is compartible with
        # Ibis q3 output
        q3_output_pd_df = q3_output_pd.to_frame()
        count_df = q3_output_pd_df.loc[:, "passenger_count"].copy()
        q3_output_pd_df["passenger_count"] = q3_output_pd.index.droplevel(level="pickup_datetime")
        q3_output_pd_df["pickup_datetime"] = q3_output_pd.index.droplevel(level="passenger_count")
        q3_output_pd_df = q3_output_pd_df.astype({"pickup_datetime": "int32"})
        q3_output_pd_df.loc[:, "count"] = count_df
        q3_output_pd_df.index = [i for i in range(len(q3_output_pd_df))]

        # queries_validation_results["q3"] = compare_dataframes(
        #     pandas_df=q3_output_pd_df,
        #     ibis_df=q3_output_ibis,
        #     pd=run_benchmark.__globals__["pd"],
        # )
        if queries_validation_results["q3"]:
            print("q3 results are validated!")

    return t_query


def q4_ibis(table, df_pandas, queries_validation_results, queries_validation_flags, validation):
    t_query = 0
    t0 = timer()
    q4_ibis_sized = table.groupby(
        [
            table.passenger_count,
            table.pickup_datetime.year().name("pickup_datetime"),
            table.trip_distance.cast("int64").name("trip_distance"),
        ]
    ).size()
    q4_output_ibis = q4_ibis_sized.sort_by([("pickup_datetime", True), ("count", False)]).execute()
    t_query += timer() - t0

    if validation and not queries_validation_flags["q4"]:
        print("Validating query 4 results ...")

        queries_validation_flags["q4"] = True

        q4_pd_sized = (
            df_pandas[["passenger_count", "pickup_datetime", "trip_distance"]]
            .transform(
                {
                    "passenger_count": lambda x: x,
                    "pickup_datetime": lambda x: pd.DatetimeIndex(x).year,
                    "trip_distance": lambda x: x.astype("int64", copy=False),
                }
            )
            .groupby(["passenger_count", "pickup_datetime", "trip_distance"])
            .size()
            .reset_index()
        )

        q4_output_pd = q4_pd_sized.sort_values(by=["pickup_datetime", 0], ascending=[True, False])

        # Casting of Pandas q4 output to Pandas.DataFrame type, which is compartible with
        # Ibis q4 output
        q4_output_pd = q4_output_pd.astype({"pickup_datetime": "int32"})
        q4_output_pd.columns = [
            "passenger_count",
            "pickup_datetime",
            "trip_distance",
            "count",
        ]
        q4_output_pd.index = [i for i in range(len(q4_output_pd))]

        # compare_result_1 and compare_result_2 are the results of comparison of q4 sorted columns
        # compare_result_1 = compare_dataframes(
        #     pandas_df=q4_output_pd["pickup_datetime"],
        #     ibis_df=q4_output_ibis["pickup_datetime"],
        #     pd=run_benchmark.__globals__["pd"],
        # )
        # compare_result_2 = compare_dataframes(
        #     pandas_df=q4_output_pd["count"],
        #     ibis_df=q4_output_ibis["count"],
        #     pd=run_benchmark.__globals__["pd"],
        # )

        # compare_result_3 is the result of q4 output table all elements presence check
        q4_output_ibis_validation = q4_ibis_sized.sort_by(
            [
                ("pickup_datetime", True),
                ("count", False),
                ("trip_distance", True),
                ("passenger_count", True),
            ]
        ).execute()
        q4_output_pd_valid = q4_pd_sized.sort_values(
            by=["trip_distance", "passenger_count"]
        ).sort_values(by=["pickup_datetime", 0], ascending=[True, False])
        q4_output_pd_valid = q4_output_pd_valid.astype({"pickup_datetime": "int32"})
        q4_output_pd_valid.columns = [
            "passenger_count",
            "pickup_datetime",
            "trip_distance",
            "count",
        ]
        q4_output_pd_valid.index = [i for i in range(len(q4_output_pd))]

        # compare_result_3 = compare_dataframes(
        #     pandas_df=q4_output_pd_valid,
        #     ibis_df=q4_output_ibis_validation,
        #     pd=run_benchmark.__globals__["pd"],
        # )

        queries_validation_results["q4"] = (
            compare_result_1 and compare_result_2 and compare_result_3
        )
        if queries_validation_results["q4"]:
            print("q4 results are validated!")

    return t_query


def etl_ibis(
    filename,
    files_limit,
    columns_names,
    columns_types,
    database_name,
    table_name,
    omnisci_server_worker,
    delete_old_database,
    create_new_table,
    ipc_connection,
    validation,
    import_mode,
    fragments_size,
):
    import ibis

    fragments_size = check_fragments_size(fragments_size, count_table=1, import_mode=import_mode)

    queries = {
        "Query1": q1_ibis,
        "Query2": q2_ibis,
        "Query3": q3_ibis,
        "Query4": q4_ibis,
    }
    etl_results = {x: 0.0 for x in queries.keys()}
    etl_results["t_readcsv"] = 0.0
    etl_results["t_connect"] = 0.0

    queries_validation_results = {"q%s" % i: False for i in range(1, 5)}
    queries_validation_flags = {"q%s" % i: False for i in range(1, 5)}

    omnisci_server_worker.connect_to_server()

    data_files_names = files_names_from_pattern(filename)

    if len(data_files_names) == 0:
        raise FileNotFoundError(f"Could not find any data files matching: [{filename}]")

    data_files_extension = data_files_names[0].split(".")[-1]
    if not all([name.endswith(data_files_extension) for name in data_files_names]):
        raise NotImplementedError(
            "Import of data files with different extensions is not supported"
        )

    omnisci_server_worker.create_database(database_name, delete_if_exists=delete_old_database)

    # Create table and import data for ETL queries
    if create_new_table:
        schema_table = ibis.Schema(names=columns_names, types=columns_types)
        if import_mode == "copy-from":
            t0 = timer()
            omnisci_server_worker.create_table(
                table_name=table_name,
                schema=schema_table,
                database=database_name,
                fragment_size=fragments_size[0],
            )
            etl_results["t_connect"] += timer() - t0
            table_import = omnisci_server_worker.database(database_name).table(table_name)
            etl_results["t_connect"] += omnisci_server_worker.get_conn_creation_time()

            for file_to_import in data_files_names[:files_limit]:
                t0 = timer()
                table_import.read_csv(file_to_import, header=False, quotechar='"', delimiter=",")
                etl_results["t_readcsv"] += timer() - t0

        elif import_mode == "pandas":
            t_import_pandas, t_import_ibis = omnisci_server_worker.import_data_by_ibis(
                table_name=table_name,
                data_files_names=data_files_names,
                files_limit=files_limit,
                columns_names=columns_names,
                columns_types=columns_types,
                header=None,
                nrows=None,
                compression_type="gzip" if data_files_extension == "gz" else None,
                use_columns_types_for_pd=False,
            )

            etl_results["t_readcsv"] = t_import_pandas + t_import_ibis
            etl_results["t_connect"] = omnisci_server_worker.get_conn_creation_time()

        elif import_mode == "fsi":
            data_file_path = None
            # If data files are compressed or number of csv files is more than one,
            # data files (or single compressed file) should be transformed to single csv file.
            # Before files transformation, script checks existance of already transformed file
            # in the directory passed with -data_file flag, and then, if file is not found,
            # in the omniscripts/tmp directory.
            if data_files_extension == "gz" or len(data_files_names) > 1:
                data_file_path = os.path.abspath(
                    os.path.join(
                        os.path.dirname(data_files_names[0]),
                        f"taxibench-{files_limit}-files-fsi.csv",
                    )
                )
                data_file_tmp_dir = os.path.join(get_dir("repository_root"), "tmp")
                if not os.path.exists(data_file_path):
                    data_file_path = os.path.join(
                        data_file_tmp_dir, f"taxibench-{files_limit}-files-fsi.csv"
                    )
                    data_file_dir = data_file_tmp_dir

            if data_file_path and not os.path.exists(data_file_path):
                if not os.path.exists(data_file_tmp_dir):
                    os.mkdir(data_file_tmp_dir)
                try:
                    for file_name in data_files_names[:files_limit]:
                        write_to_csv_by_chunks(
                            file_to_write=file_name, output_file=data_file_path, write_mode="ab",
                        )
                except Exception as exc:
                    os.remove(data_file_path)
                    raise

            t0 = timer()
            omnisci_server_worker.get_conn().create_table_from_csv(
                table_name,
                data_file_path if data_file_path else data_files_names[0],
                schema_table,
                header=False,
                fragment_size=fragments_size[0],
            )
            etl_results["t_readcsv"] += timer() - t0
            etl_results["t_connect"] = omnisci_server_worker.get_conn_creation_time()

    # Second connection - this is ibis's ipc connection for DML
    omnisci_server_worker.connect_to_server(database_name, ipc=ipc_connection)
    etl_results["t_connect"] += omnisci_server_worker.get_conn_creation_time()
    t0 = timer()
    table = omnisci_server_worker.database(database_name).table(table_name)
    etl_results["t_connect"] += timer() - t0

    df_pandas = None
    if validation:
        df_pandas = validation_prereqs(
            omnisci_server_worker, data_files_names, files_limit, columns_names
        )

    queries_parameters = {
        "table": table,
        "df_pandas": df_pandas,
        "queries_validation_results": queries_validation_results,
        "queries_validation_flags": queries_validation_flags,
        "validation": validation,
    }
    return run_queries(queries=queries, parameters=queries_parameters, etl_results=etl_results)


# SELECT cab_type,
#       count(*)
# FROM trips
# GROUP BY cab_type;
# @hpat.jit fails with Invalid use of Function(<ufunc 'isnan'>) with argument(s) of type(s): (StringType), even when dtype is provided
def q1_pandas(df):
    t0 = timer()
    df.groupby("cab_type").count()
    return timer() - t0


# SELECT passenger_count,
#       count(total_amount)
# FROM trips
# GROUP BY passenger_count;
def q2_pandas(df):
    t0 = timer()
    df.groupby("passenger_count", as_index=False).count()[["passenger_count", "total_amount"]]
    return timer() - t0


# SELECT passenger_count,
#       EXTRACT(year from pickup_datetime) as year,
#       count(*)
# FROM trips
# GROUP BY passenger_count,
#         year;
def q3_pandas(df):
    t0 = timer()
    transformed = df.applymap(lambda x: x.year if hasattr(x, "year") else x)
    transformed.groupby(["pickup_datetime", "passenger_count"], as_index=False).count()[
        "passenger_count"
    ]
    return timer() - t0


# SELECT passenger_count,
#       EXTRACT(year from pickup_datetime) as year,
#       round(trip_distance) distance,
#       count(*) trips
# FROM trips
# GROUP BY passenger_count,
#         year,
#         distance
# ORDER BY year,
#         trips desc;
def q4_pandas(df):
    t0 = timer()
    transformed = df.applymap(
        lambda x: x.year
        if hasattr(x, "year")
        else round(x)
        if isinstance(x, (int, float)) and not np.isnan(x)
        else x
    )[["passenger_count", "pickup_datetime", "trip_distance"]].groupby(
        ["passenger_count", "pickup_datetime", "trip_distance"]
    )
    (
        transformed.count()
        .reset_index()
        .sort_values(by=["pickup_datetime", "trip_distance"], ascending=[True, False])
    )
    return timer() - t0


def etl_pandas(
    filename, files_limit, columns_names, columns_types,
):
    queries = {
        "Query1": q1_pandas,
        "Query2": q2_pandas,
        "Query3": q3_pandas,
        "Query4": q4_pandas,
    }
    etl_results = {x: 0.0 for x in queries.keys()}

    t0 = timer()
    df_from_each_file = [
        load_data_pandas(
            filename=f,
            columns_names=columns_names,
            header=None,
            nrows=None,
            use_gzip=f.endswith(".gz"),
            parse_dates=["pickup_datetime", "dropoff_datetime",],
            pd=run_benchmark.__globals__["pd"],
        )
        for f in filename
    ]
    concatenated_df = pd.concat(df_from_each_file, ignore_index=True)
    etl_results["t_readcsv"] = timer() - t0

    queries_parameters = {"df": concatenated_df}
    return run_queries(queries=queries, parameters=queries_parameters, etl_results=etl_results)


def run_benchmark(parameters):

    ignored_parameters = {
        "optimizer": parameters["optimizer"],
        "no_ml": parameters["no_ml"],
        "gpu_memory": parameters["gpu_memory"],
    }
    warnings.warn(f"Parameters {ignored_parameters} are ignored", RuntimeWarning)

    parameters["data_file"] = parameters["data_file"].replace("'", "")

    columns_names = [
        "trip_id",
        "vendor_id",
        "pickup_datetime",
        "dropoff_datetime",
        "store_and_fwd_flag",
        "rate_code_id",
        "pickup_longitude",
        "pickup_latitude",
        "dropoff_longitude",
        "dropoff_latitude",
        "passenger_count",
        "trip_distance",
        "fare_amount",
        "extra",
        "mta_tax",
        "tip_amount",
        "tolls_amount",
        "ehail_fee",
        "improvement_surcharge",
        "total_amount",
        "payment_type",
        "trip_type",
        "pickup",
        "dropoff",
        "cab_type",
        "precipitation",
        "snow_depth",
        "snowfall",
        "max_temperature",
        "min_temperature",
        "average_wind_speed",
        "pickup_nyct2010_gid",
        "pickup_ctlabel",
        "pickup_borocode",
        "pickup_boroname",
        "pickup_ct2010",
        "pickup_boroct2010",
        "pickup_cdeligibil",
        "pickup_ntacode",
        "pickup_ntaname",
        "pickup_puma",
        "dropoff_nyct2010_gid",
        "dropoff_ctlabel",
        "dropoff_borocode",
        "dropoff_boroname",
        "dropoff_ct2010",
        "dropoff_boroct2010",
        "dropoff_cdeligibil",
        "dropoff_ntacode",
        "dropoff_ntaname",
        "dropoff_puma",
    ]

    columns_types = [
        "int64",
        "int64",
        "timestamp",
        "timestamp",
        "category",
        "int64",
        "float64",
        "float64",
        "float64",
        "float64",
        "int64",
        "float64",
        "float64",
        "float64",
        "float64",
        "float64",
        "float64",
        "float64",
        "float64",
        "float64",
        "int64",
        "float64",
        "category",
        "category",
        "category",
        "float64",
        "int64",
        "float64",
        "int64",
        "int64",
        "float64",
        "float64",
        "float64",
        "float64",
        "category",
        "float64",
        "float64",
        "category",
        "category",
        "category",
        "float64",
        "float64",
        "float64",
        "float64",
        "category",
        "float64",
        "float64",
        "category",
        "category",
        "category",
        "float64",
    ]

    if parameters["dfiles_num"] <= 0:
        print("Bad number of data files specified: ", parameters["dfiles_num"])
        sys.exit(1)
    try:
        if not parameters["no_pandas"]:
            import_pandas_into_module_namespace(
                namespace=run_benchmark.__globals__,
                mode=parameters["pandas_mode"],
                ray_tmpdir=parameters["ray_tmpdir"],
                ray_memory=parameters["ray_memory"],
            )

        etl_results_ibis = None
        etl_results = None
        if not parameters["no_ibis"]:
            etl_results_ibis = etl_ibis(
                filename=parameters["data_file"],
                files_limit=parameters["dfiles_num"],
                columns_names=columns_names,
                columns_types=columns_types,
                database_name=parameters["database_name"],
                table_name=parameters["table"],
                omnisci_server_worker=parameters["omnisci_server_worker"],
                delete_old_database=not parameters["dnd"],
                ipc_connection=parameters["ipc_connection"],
                create_new_table=not parameters["dni"],
                validation=parameters["validation"],
                import_mode=parameters["import_mode"],
                fragments_size=parameters["fragments_size"],
            )

            print_results(results=etl_results_ibis, backend="Ibis", unit="ms")
            etl_results_ibis["Backend"] = "Ibis"
            etl_results_ibis["dfiles_num"] = parameters["dfiles_num"]
            etl_results_ibis["dataset_size"] = get_ny_taxi_dataset_size(parameters["dfiles_num"])

        if not parameters["no_pandas"]:
            pandas_files_limit = parameters["dfiles_num"]
            filename = files_names_from_pattern(parameters["data_file"])[:pandas_files_limit]
            etl_results = etl_pandas(
                filename=filename,
                files_limit=pandas_files_limit,
                columns_names=columns_names,
                columns_types=columns_types,
            )

            print_results(results=etl_results, backend=parameters["pandas_mode"], unit="ms")
            etl_results["Backend"] = parameters["pandas_mode"]
            etl_results["dfiles_num"] = parameters["dfiles_num"]
            etl_results["dataset_size"] = get_ny_taxi_dataset_size(parameters["dfiles_num"])

        return {"ETL": [etl_results_ibis, etl_results], "ML": []}
    except Exception:
        traceback.print_exc(file=sys.stdout)
        sys.exit(1)<|MERGE_RESOLUTION|>--- conflicted
+++ resolved
@@ -15,11 +15,8 @@
     load_data_pandas,
     print_results,
     write_to_csv_by_chunks,
-<<<<<<< HEAD
     get_dir,
-=======
     get_ny_taxi_dataset_size,
->>>>>>> fa484389
 )
 
 
