import os
import sys
import traceback
import warnings
from collections import OrderedDict
from functools import partial
from timeit import default_timer as timer

import numpy as np
import pandas as pd
from sklearn.model_selection import train_test_split
from sklearn.preprocessing import LabelEncoder
import xgboost as xgb

sys.path.append(os.path.join(os.path.dirname(__file__), ".."))
from utils import compare_dataframes, import_pandas_into_module_namespace, print_results, split


def ravel_column_names(cols):
    d0 = cols.get_level_values(0)
    d1 = cols.get_level_values(1)
    return ["%s_%s" % (i, j) for i, j in zip(d0, d1)]


def skew_workaround(table):
    n = table["flux_count"]
    m = table["flux_mean"]
    s1 = table["flux_sum1"]
    s2 = table["flux_sum2"]
    s3 = table["flux_sum3"]

    # change column name: 'skew' -> 'flux_skew'
    skew = (
        n * (n - 1).sqrt() / (n - 2) * (s3 - 3 * m * s2 + 2 * m * m * s1) / (s2 - m * s1).pow(1.5)
    ).name("flux_skew")
    table = table.mutate(skew)

    return table


def etl_cpu_ibis(table, table_meta, etl_times):
    t_etl_start = timer()

    table = table.mutate(flux_ratio_sq=(table["flux"] / table["flux_err"]) ** 2)
    table = table.mutate(flux_by_flux_ratio_sq=table["flux"] * table["flux_ratio_sq"])

    aggs = [
        table.passband.mean().name("passband_mean"),
        table.flux.min().name("flux_min"),
        table.flux.max().name("flux_max"),
        table.flux.mean().name("flux_mean"),
        table.flux_err.min().name("flux_err_min"),
        table.flux_err.max().name("flux_err_max"),
        table.flux_err.mean().name("flux_err_mean"),
        table.detected.mean().name("detected_mean"),
        table.mjd.min().name("mjd_min"),
        table.mjd.max().name("mjd_max"),
        table.flux_ratio_sq.sum().name("flux_ratio_sq_sum"),
        table.flux_by_flux_ratio_sq.sum().name("flux_by_flux_ratio_sq_sum"),
        # for skew computation - should be dropped after
        table.flux.count().name("flux_count"),
        table.flux.sum().name("flux_sum1"),
        (table["flux"] ** 2).sum().name("flux_sum2"),
        (table["flux"] ** 3).sum().name("flux_sum3"),
    ]

    table = table.groupby("object_id").aggregate(aggs)
    table = table.mutate(flux_diff=table["flux_max"] - table["flux_min"])
    table = table.mutate(flux_dif2=table["flux_diff"] / table["flux_mean"])
    table = table.mutate(
        flux_w_mean=table["flux_by_flux_ratio_sq_sum"] / table["flux_ratio_sq_sum"]
    )
    table = table.mutate(flux_dif3=table["flux_diff"] / table["flux_w_mean"])
    table = table.mutate(mjd_diff=table["mjd_max"] - table["mjd_min"])
    # skew compute
    table = skew_workaround(table)

    table = table.drop(["mjd_max", "mjd_min", "flux_count", "flux_sum1", "flux_sum2", "flux_sum3"])

    table_meta = table_meta.drop(["ra", "decl", "gal_l", "gal_b"])

    # df_meta = df_meta.merge(agg_df, on="object_id", how="left")
    # try to workaround
    table_meta = table_meta.join(table, ["object_id"], how="left")[
        table_meta,
        table.passband_mean,
        table.flux_min,
        table.flux_max,
        table.flux_mean,
        table.flux_skew,
        table.flux_err_min,
        table.flux_err_max,
        table.flux_err_mean,
        table.detected_mean,
        table.flux_ratio_sq_sum,
        table.flux_by_flux_ratio_sq_sum,
        table.flux_diff,
        table.flux_dif2,
        table.flux_w_mean,
        table.flux_dif3,
        table.mjd_diff,
    ]

    df = table_meta.execute()

    etl_times["t_etl"] += timer() - t_etl_start

    return df


def etl_cpu_pandas(df, df_meta, etl_times):
    t_etl_start = timer()

    df["flux_ratio_sq"] = np.power(df["flux"] / df["flux_err"], 2.0)
    df["flux_by_flux_ratio_sq"] = df["flux"] * df["flux_ratio_sq"]

    aggs = {
        "passband": ["mean"],
        "flux": ["min", "max", "mean", "skew"],
        "flux_err": ["min", "max", "mean"],
        "detected": ["mean"],
        "mjd": ["max", "min"],
        "flux_ratio_sq": ["sum"],
        "flux_by_flux_ratio_sq": ["sum"],
    }
    agg_df = df.groupby("object_id").agg(aggs)

    agg_df.columns = ravel_column_names(agg_df.columns)

    agg_df["flux_diff"] = agg_df["flux_max"] - agg_df["flux_min"]
    agg_df["flux_dif2"] = agg_df["flux_diff"] / agg_df["flux_mean"]
    agg_df["flux_w_mean"] = agg_df["flux_by_flux_ratio_sq_sum"] / agg_df["flux_ratio_sq_sum"]
    agg_df["flux_dif3"] = agg_df["flux_diff"] / agg_df["flux_w_mean"]
    agg_df["mjd_diff"] = agg_df["mjd_max"] - agg_df["mjd_min"]

    agg_df = agg_df.drop(["mjd_max", "mjd_min"], axis=1)

    agg_df = agg_df.reset_index()

    df_meta = df_meta.drop(["ra", "decl", "gal_l", "gal_b"], axis=1)

    df_meta = df_meta.merge(agg_df, on="object_id", how="left")

    etl_times["t_etl"] += timer() - t_etl_start

    return df_meta


def load_data_ibis(
    dataset_path,
    database_name,
    omnisci_server_worker,
    delete_old_database,
    create_new_table,
    ipc_connection,
    skip_rows,
    validation,
    dtypes,
    meta_dtypes,
    import_mode,
    fragments_size,
):
    count_table = 4
    if fragments_size:
        if import_mode != "pandas" and len(fragments_size) != count_table:
            raise ValueError(
                f"fragment size should be specified for each table; \
                fragments size: {fragments_size}; count table: {count_table}"
            )
    else:
        fragments_size = [None] * count_table

    omnisci_server_worker.create_database(database_name, delete_if_exists=delete_old_database)

    t_readcsv = 0.0
    t_connect = 0.0

    # Create tables and import data
    if create_new_table:
        import ibis

        training_file = "%s/training_set.csv" % dataset_path
        # COPY FROM doesn't have skip_rows option
        test_file = "%s/test_set_skiprows.csv" % dataset_path
        training_meta_file = "%s/training_set_metadata.csv" % dataset_path
        test_meta_file = "%s/test_set_metadata.csv" % dataset_path

        schema = ibis.Schema(names=dtypes.keys(), types=dtypes.values())
        meta_schema = ibis.Schema(names=meta_dtypes.keys(), types=meta_dtypes.values())

        target = meta_dtypes.pop("target")
        meta_schema_without_target = ibis.Schema(
            names=meta_dtypes.keys(), types=meta_dtypes.values()
        )
        meta_dtypes["target"] = target

        if import_mode == "copy-from":
            # create tables
            t0 = timer()
            omnisci_server_worker.create_table(
                table_name="training",
                schema=schema,
                database=database_name,
                fragment_size=fragments_size[0],
            )
            omnisci_server_worker.create_table(
                table_name="test",
                schema=schema,
                database=database_name,
                fragment_size=fragments_size[1],
            )
            omnisci_server_worker.create_table(
                table_name="training_meta",
                schema=meta_schema,
                database=database_name,
                fragment_size=fragments_size[2],
            )
            omnisci_server_worker.create_table(
                table_name="test_meta",
                schema=meta_schema_without_target,
                database=database_name,
                fragment_size=fragments_size[3],
            )

            # get tables
            db = omnisci_server_worker.database(database_name)
            training_table = db.table("training")
            test_table = db.table("test")
            training_meta_table = db.table("training_meta")
            test_meta_table = db.table("test_meta")
            t_connect = timer() - t0

            # measuring time of reading
            t0 = timer()
            training_table.read_csv(training_file, header=True, quotechar="", delimiter=",")
            test_table.read_csv(test_file, header=True, quotechar="", delimiter=",")
            training_meta_table.read_csv(
                training_meta_file, header=True, quotechar="", delimiter=","
            )
            test_meta_table.read_csv(test_meta_file, header=True, quotechar="", delimiter=",")
            t_readcsv = timer() - t0

        elif import_mode == "pandas":
            general_options = {
                "files_limit": 1,
                "columns_names": list(dtypes.keys()),
                "columns_types": list(dtypes.values()),
                "header": 0,
                "nrows": None,
                "compression_type": None,
                "validation": validation,
            }

            # create table #1
            t_import_pandas_1, t_import_ibis_1 = omnisci_server_worker.import_data_by_ibis(
                table_name="training",
                data_files_names="%s/training_set.csv" % dataset_path,
                **general_options,
            )

            # create table #2
            t_import_pandas_2, t_import_ibis_2 = omnisci_server_worker.import_data_by_ibis(
                table_name="test",
                data_files_names="%s/test_set.csv" % dataset_path,
                skiprows=skip_rows,
                **general_options,
            )

            # before reading meta test files, we should update columns_names
            # and columns_types in general options with its proper values
            general_options["columns_names"] = list(meta_dtypes.keys())
            general_options["columns_types"] = list(meta_dtypes.values())

            # create table #3
            t_import_pandas_3, t_import_ibis_3 = omnisci_server_worker.import_data_by_ibis(
                table_name="training_meta",
                data_files_names="%s/training_set_metadata.csv" % dataset_path,
                **general_options,
            )

            target = meta_dtypes.pop("target")
            general_options["columns_names"] = list(meta_dtypes.keys())
            general_options["columns_types"] = list(meta_dtypes.values())

            # create table #4
            t_import_pandas_4, t_import_ibis_4 = omnisci_server_worker.import_data_by_ibis(
                table_name="test_meta",
                data_files_names="%s/test_set_metadata.csv" % dataset_path,
                **general_options,
            )
            meta_dtypes["target"] = target

            t_import_pandas = (
                t_import_pandas_1 + t_import_pandas_2 + t_import_pandas_3 + t_import_pandas_4
            )
            t_import_ibis = t_import_ibis_1 + t_import_ibis_2 + t_import_ibis_3 + t_import_ibis_4
            print(f"import times: pandas - {t_import_pandas}s, ibis - {t_import_ibis}s")
            t_readcsv = t_import_pandas + t_import_ibis
            t_connect += omnisci_server_worker.get_conn_creation_time()

        elif import_mode == "fsi":
            t0 = timer()
            omnisci_server_worker._conn.create_table_from_csv(
                "training", training_file, schema, fragment_size=fragments_size[0],
            )
            omnisci_server_worker._conn.create_table_from_csv(
                "test", test_file, schema, fragment_size=fragments_size[1],
            )
            omnisci_server_worker._conn.create_table_from_csv(
                "training_meta", training_meta_file, meta_schema, fragment_size=fragments_size[2],
            )
            omnisci_server_worker._conn.create_table_from_csv(
                "test_meta",
                test_meta_file,
                meta_schema_without_target,
                fragment_size=fragments_size[3],
            )
            t_readcsv = timer() - t0
            t_connect += omnisci_server_worker.get_conn_creation_time()

    # Second connection - this is ibis's ipc connection for DML
    t0 = timer()
    omnisci_server_worker.connect_to_server(database_name, ipc=ipc_connection)
    db = omnisci_server_worker.database(database_name)
    t_connect += timer() - t0

    training_table = db.table("training")
    test_table = db.table("test")

    training_meta_table = db.table("training_meta")
    test_meta_table = db.table("test_meta")

<<<<<<< HEAD
    return (
        training_table,
        training_meta_table,
        test_table,
        test_meta_table,
        t_readcsv,
        t_connect,
    )
=======
    return (training_table, training_meta_table, test_table, test_meta_table, t_readcsv)
>>>>>>> f6a3f2d9


def load_data_pandas(dataset_path, skip_rows, dtypes, meta_dtypes):
    train = pd.read_csv("%s/training_set.csv" % dataset_path, dtype=dtypes)
    test = pd.read_csv(
        # this should be replaced on test_set_skiprows.csv
        "%s/test_set.csv" % dataset_path,
        names=list(dtypes.keys()),
        dtype=dtypes,
        skiprows=skip_rows,
    )

    train_meta = pd.read_csv("%s/training_set_metadata.csv" % dataset_path, dtype=meta_dtypes)
    target = meta_dtypes.pop("target")
    test_meta = pd.read_csv("%s/test_set_metadata.csv" % dataset_path, dtype=meta_dtypes)
    meta_dtypes["target"] = target

    return train, train_meta, test, test_meta


def split_step(train_final, test_final):

    X = train_final.drop(["object_id", "target"], axis=1).values
    Xt = test_final.drop(["object_id"], axis=1).values

    y = train_final["target"]
    assert X.shape[1] == Xt.shape[1]
    classes = sorted(y.unique())

    class_weights = {c: 1 for c in classes}
    class_weights.update({c: 2 for c in [64, 15]})

    lbl = LabelEncoder()
    y = lbl.fit_transform(y)

    (X_train, y_train, X_test, y_test), split_time = split(
        X, y, test_size=0.1, stratify=y, random_state=126
    )

    return (X_train, y_train, X_test, y_test, Xt, classes, class_weights), split_time


def etl_all_ibis(
    dataset_path,
    database_name,
    omnisci_server_worker,
    delete_old_database,
    create_new_table,
    ipc_connection,
    skip_rows,
    validation,
    dtypes,
    meta_dtypes,
    etl_keys,
    import_mode,
    fragments_size,
):
    print("Ibis version")
    etl_times = {key: 0.0 for key in etl_keys}

    print("importing data ...")
    (
        train,
        train_meta,
        test,
        test_meta,
        etl_times["t_readcsv"],
        etl_times["t_connect"],
    ) = load_data_ibis(
        dataset_path=dataset_path,
        database_name=database_name,
        omnisci_server_worker=omnisci_server_worker,
        delete_old_database=delete_old_database,
        create_new_table=create_new_table,
        ipc_connection=ipc_connection,
        skip_rows=skip_rows,
        validation=validation,
        dtypes=dtypes,
        meta_dtypes=meta_dtypes,
        import_mode=import_mode,
        fragments_size=fragments_size,
    )

    # update etl_times
    print("preprocessing train data ...")
    train_final = etl_cpu_ibis(train, train_meta, etl_times)
    print("preprocessing test data ...")
    test_final = etl_cpu_ibis(test, test_meta, etl_times)

    return train_final, test_final, etl_times


def etl_all_pandas(dataset_path, skip_rows, dtypes, meta_dtypes, etl_keys):
    print("Pandas version")
    etl_times = {key: 0.0 for key in etl_keys}

    t0 = timer()
    train, train_meta, test, test_meta = load_data_pandas(
        dataset_path=dataset_path, skip_rows=skip_rows, dtypes=dtypes, meta_dtypes=meta_dtypes
    )
    etl_times["t_readcsv"] += timer() - t0

    # update etl_times
    train_final = etl_cpu_pandas(train, train_meta, etl_times)
    test_final = etl_cpu_pandas(test, test_meta, etl_times)

    return train_final, test_final, etl_times


def multi_weighted_logloss(y_true, y_preds, classes, class_weights):
    """
    refactor from
    @author olivier https://www.kaggle.com/ogrellier
    multi logloss for PLAsTiCC challenge
    """
    y_p = y_preds.reshape(y_true.shape[0], len(classes), order="F")
    y_ohe = pd.get_dummies(y_true)
    y_p = np.clip(a=y_p, a_min=1e-15, a_max=1 - 1e-15)
    y_p_log = np.log(y_p)
    y_log_ones = np.sum(y_ohe.values * y_p_log, axis=0)
    nb_pos = y_ohe.sum(axis=0).values.astype(float)
    class_arr = np.array([class_weights[k] for k in sorted(class_weights.keys())])
    y_w = y_log_ones * class_arr / nb_pos

    loss = -np.sum(y_w) / np.sum(class_arr)
    return loss


def xgb_multi_weighted_logloss(y_predicted, y_true, classes, class_weights):
    loss = multi_weighted_logloss(y_true.get_label(), y_predicted, classes, class_weights)
    return "wloss", loss


def ml(train_final, test_final, ml_keys):
    ml_times = {key: 0.0 for key in ml_keys}

    (
        (X_train, y_train, X_test, y_test, Xt, classes, class_weights),
        ml_times["t_train_test_split"],
    ) = split_step(train_final, test_final)

    cpu_params = {
        "objective": "multi:softprob",
        "tree_method": "hist",
        "nthread": 16,
        "num_class": 14,
        "max_depth": 7,
        "silent": 1,
        "subsample": 0.7,
        "colsample_bytree": 0.7,
    }

    func_loss = partial(xgb_multi_weighted_logloss, classes=classes, class_weights=class_weights)

    t_ml_start = timer()
    dtrain = xgb.DMatrix(data=X_train, label=y_train)
    dvalid = xgb.DMatrix(data=X_test, label=y_test)
    dtest = xgb.DMatrix(data=Xt)
    ml_times["t_dmatrix"] += timer() - t_ml_start

    watchlist = [(dvalid, "eval"), (dtrain, "train")]

    t0 = timer()
    clf = xgb.train(
        cpu_params,
        dtrain=dtrain,
        num_boost_round=60,
        evals=watchlist,
        feval=func_loss,
        early_stopping_rounds=10,
        verbose_eval=1000,
    )
    ml_times["t_training"] += timer() - t0

    t0 = timer()
    yp = clf.predict(dvalid)
    ml_times["t_infer"] += timer() - t0

    cpu_loss = multi_weighted_logloss(y_test, yp, classes, class_weights)

    t0 = timer()
    ysub = clf.predict(dtest)
    ml_times["t_infer"] += timer() - t0

    ml_times["t_ml"] = timer() - t_ml_start

    print("validation cpu_loss:", cpu_loss)

    return ml_times


def compute_skip_rows(gpu_memory):
    # count rows inside test_set.csv
    test_rows = 453653104

    # if you want to use ibis' read_csv then you need to manually create
    # test_set_skiprows.csv (for example, via next command:
    # `head -n 189022128 test_set.csv > test_set_skiprows.csv`)
    #
    # for gpu_memory=16 - skip_rows=189022127 (+1 for header)

    overhead = 1.2
    skip_rows = int((1 - gpu_memory / (32.0 * overhead)) * test_rows)
    return skip_rows


def run_benchmark(parameters):
    ignored_parameters = {"dfiles_num": parameters["dfiles_num"]}
    warnings.warn(f"Parameters {ignored_parameters} are irnored", RuntimeWarning)

    parameters["data_file"] = parameters["data_file"].replace("'", "")
    skip_rows = compute_skip_rows(parameters["gpu_memory"])

    dtypes = OrderedDict(
        [
            ("object_id", "int32"),
            ("mjd", "float32"),
            ("passband", "int32"),
            ("flux", "float32"),
            ("flux_err", "float32"),
            ("detected", "int32"),
        ]
    )

    # load metadata
    columns_names = [
        "object_id",
        "ra",
        "decl",
        "gal_l",
        "gal_b",
        "ddf",
        "hostgal_specz",
        "hostgal_photoz",
        "hostgal_photoz_err",
        "distmod",
        "mwebv",
        "target",
    ]
    meta_dtypes = ["int32"] + ["float32"] * 4 + ["int32"] + ["float32"] * 5 + ["int32"]
    meta_dtypes = OrderedDict(
        [(columns_names[i], meta_dtypes[i]) for i in range(len(meta_dtypes))]
    )

    etl_keys = ["t_readcsv", "t_etl", "t_connect"]
    ml_keys = ["t_train_test_split", "t_dmatrix", "t_training", "t_infer", "t_ml"]
    try:
        if not parameters["no_pandas"]:
            import_pandas_into_module_namespace(
                namespace=run_benchmark.__globals__,
                mode=parameters["pandas_mode"],
                ray_tmpdir=parameters["ray_tmpdir"],
                ray_memory=parameters["ray_memory"],
            )

        etl_times_ibis = None
        ml_times_ibis = None
        etl_times = None
        ml_times = None

        if not parameters["no_ibis"]:
            train_final_ibis, test_final_ibis, etl_times_ibis = etl_all_ibis(
                dataset_path=parameters["data_file"],
                database_name=parameters["database_name"],
                omnisci_server_worker=parameters["omnisci_server_worker"],
                delete_old_database=not parameters["dnd"],
                create_new_table=not parameters["dni"],
                ipc_connection=parameters["ipc_connection"],
                skip_rows=skip_rows,
                validation=parameters["validation"],
                dtypes=dtypes,
                meta_dtypes=meta_dtypes,
                etl_keys=etl_keys,
                import_mode=parameters["import_mode"],
                fragments_size=parameters["fragments_size"],
            )

            print_results(results=etl_times_ibis, backend="Ibis", unit="s")
            etl_times_ibis["Backend"] = "Ibis"

            if not parameters["no_ml"]:
                print("using ml with dataframes from Ibis")
                ml_times_ibis = ml(train_final_ibis, test_final_ibis, ml_keys)
                print_results(results=ml_times_ibis, backend="Ibis", unit="s")
                ml_times_ibis["Backend"] = "Ibis"

        if not parameters["no_pandas"]:
            train_final, test_final, etl_times = etl_all_pandas(
                dataset_path=parameters["data_file"],
                skip_rows=skip_rows,
                dtypes=dtypes,
                meta_dtypes=meta_dtypes,
                etl_keys=etl_keys,
            )

            print_results(results=etl_times, backend=parameters["pandas_mode"], unit="s")
            etl_times["Backend"] = parameters["pandas_mode"]

            if not parameters["no_ml"]:
                print("using ml with dataframes from Pandas")
                ml_times = ml(train_final, test_final, ml_keys)
                print_results(results=ml_times, backend=parameters["pandas_mode"], unit="s")
                ml_times["Backend"] = parameters["pandas_mode"]

        if parameters["validation"] and parameters["import_mode"] != "pandas":
            print(
                "WARNING: validation can not be performed, it works only for 'pandas' import mode, '{}' passed".format(
                    parameters["import_mode"]
                )
            )

        if parameters["validation"] and parameters["import_mode"] == "pandas":
            compare_dataframes(
                ibis_dfs=[train_final_ibis, test_final_ibis], pandas_dfs=[train_final, test_final]
            )

        return {"ETL": [etl_times_ibis, etl_times], "ML": [ml_times_ibis, ml_times]}
    except Exception:
        traceback.print_exc(file=sys.stdout)
        sys.exit(1)<|MERGE_RESOLUTION|>--- conflicted
+++ resolved
@@ -330,7 +330,6 @@
     training_meta_table = db.table("training_meta")
     test_meta_table = db.table("test_meta")
 
-<<<<<<< HEAD
     return (
         training_table,
         training_meta_table,
@@ -339,9 +338,6 @@
         t_readcsv,
         t_connect,
     )
-=======
-    return (training_table, training_meta_table, test_table, test_meta_table, t_readcsv)
->>>>>>> f6a3f2d9
 
 
 def load_data_pandas(dataset_path, skip_rows, dtypes, meta_dtypes):
