import argparse
import os
import re
import sys
import traceback

from environment import CondaEnvironment
from server import OmnisciServer
from utils import combinate_requirements, find_free_port, KeyValueListParser, str_arg_to_bool


def main():
    omniscript_path = os.path.dirname(__file__)
    omnisci_server = None
    args = None
    port_default_value = -1

    parser = argparse.ArgumentParser(description="Run internal tests from ibis project")
    required = parser.add_argument_group("common")
    optional = parser.add_argument_group("optional arguments")
    omnisci = parser.add_argument_group("omnisci")
    benchmark = parser.add_argument_group("benchmark")
    mysql = parser.add_argument_group("mysql")
    commits = parser.add_argument_group("commits")

    possible_tasks = ["build", "test", "benchmark"]
    benchmarks = ["ny_taxi", "santander", "census", "plasticc", "mortgage"]

    # Task
    required.add_argument(
        "-task",
        dest="task",
        required=True,
        help=f"Task for execute {possible_tasks}. Use , separator for multiple tasks",
    )

    # Environment
    required.add_argument("-en", "--env_name", dest="env_name", help="Conda env name.")
    optional.add_argument(
        "-ec",
        "--env_check",
        dest="env_check",
        default=False,
        type=str_arg_to_bool,
        help="Check if env exists. If it exists don't recreate.",
    )
    optional.add_argument(
        "-s",
        "--save_env",
        dest="save_env",
        default=False,
        type=str_arg_to_bool,
        help="Save conda env after executing.",
    )
    optional.add_argument(
        "-r",
        "--report_path",
        dest="report_path",
        default=os.path.join(omniscript_path, ".."),
        help="Path to report file.",
    )
    optional.add_argument(
        "-ci",
        "--ci_requirements",
        dest="ci_requirements",
        default=os.path.join(omniscript_path, "ci_requirements.yml"),
        help="File with ci requirements for conda env.",
    )
    optional.add_argument(
        "-py",
        "--python_version",
        dest="python_version",
        default="3.7",
        help="File with ci requirements for conda env.",
    )

    # Ibis
    required.add_argument(
        "-i", "--ibis_path", dest="ibis_path", required=True, help="Path to ibis directory."
    )

    # Ibis tests
    optional.add_argument(
        "-expression",
        dest="expression",
        default=" ",
        help="Run tests which match the given substring test names and their parent "
        "classes. Example: 'test_other', while 'not test_method' matches those "
        "that don't contain 'test_method' in their names.",
    )

    # Omnisci server parameters
    omnisci.add_argument(
        "-executable", dest="executable", required=True, help="Path to omnisci_server executable."
    )
    omnisci.add_argument(
        "-omnisci_cwd",
        dest="omnisci_cwd",
        help="Path to omnisci working directory. "
        "By default parent directory of executable location is used. "
        "Data directory is used in this location.",
    )
    omnisci.add_argument(
        "-port",
        dest="port",
        default=port_default_value,
        type=int,
        help="TCP port number to run omnisci_server on.",
    )
    omnisci.add_argument(
        "-http_port",
        dest="http_port",
        default=port_default_value,
        type=int,
        help="HTTP port number to run omnisci_server on.",
    )
    omnisci.add_argument(
        "-calcite_port",
        dest="calcite_port",
        default=port_default_value,
        type=int,
        help="Calcite port number to run omnisci_server on.",
    )
    omnisci.add_argument(
        "-user", dest="user", default="admin", help="User name to use on omniscidb server."
    )
    omnisci.add_argument(
        "-password",
        dest="password",
        default="HyperInteractive",
        help="User password to use on omniscidb server.",
    )
    omnisci.add_argument(
        "-database_name",
        dest="database_name",
        default="agent_test_ibis",
        help="Database name to use in omniscidb server.",
    )
    omnisci.add_argument(
        "-table",
        dest="table",
        default="benchmark_table",
        help="Table name name to use in omniscidb server.",
    )
    omnisci.add_argument(
        "-ipc_conn",
        "--ipc_connection",
        dest="ipc_connection",
        default=True,
        type=str_arg_to_bool,
        help="Connection type for ETL operations",
    )
    omnisci.add_argument(
        "-debug_timer",
        dest="debug_timer",
        default=False,
        type=str_arg_to_bool,
        help="Enable fine-grained query execution timers for debug.",
    )
    omnisci.add_argument(
        "-columnar_output",
        dest="columnar_output",
        default=True,
        type=str_arg_to_bool,
        help="Allows OmniSci Core to directly materialize intermediate projections \
            and the final ResultSet in Columnar format where appropriate.",
    )
    omnisci.add_argument(
        "-lazy_fetch",
        dest="lazy_fetch",
        default=None,
        type=str_arg_to_bool,
        help="[lazy_fetch help message]",
    )
    omnisci.add_argument(
        "-multifrag_rs",
        dest="multifrag_rs",
        default=None,
        type=str_arg_to_bool,
        help="[multifrag_rs help message]",
    )
    omnisci.add_argument(
        "-omnisci_run_kwargs",
        dest="omnisci_run_kwargs",
        default={},
        metavar="KEY1=VAL1,KEY2=VAL2...",
        action=KeyValueListParser,
        help="options to start omnisci server",
    )

    # Benchmark parameters
    benchmark.add_argument(
        "-bench_name", dest="bench_name", choices=benchmarks, help="Benchmark name."
    )
    benchmark.add_argument(
        "-data_file", dest="data_file", help="A datafile that should be loaded."
    )
    benchmark.add_argument(
        "-dfiles_num",
        dest="dfiles_num",
        default=1,
        type=int,
        help="Number of datafiles to input into database for processing.",
    )
    benchmark.add_argument(
        "-iterations",
        dest="iterations",
        default=1,
        type=int,
        help="Number of iterations to run every query. Best result is selected.",
    )
    benchmark.add_argument(
        "-dnd", default=False, type=str_arg_to_bool, help="Do not delete old table."
    )
    benchmark.add_argument(
        "-dni",
        default=False,
        type=str_arg_to_bool,
        help="Do not create new table and import any data from CSV files.",
    )
    benchmark.add_argument(
        "-validation",
        dest="validation",
        default=False,
        type=str_arg_to_bool,
        help="validate queries results (by comparison with Pandas queries results).",
    )
    benchmark.add_argument(
        "-import_mode",
        dest="import_mode",
        default="fsi",
        help="you can choose: {copy-from, pandas, fsi}",
    )
    benchmark.add_argument(
        "-optimizer",
        choices=["intel", "stock"],
        dest="optimizer",
        default="intel",
        help="Which optimizer is used",
    )
    benchmark.add_argument(
        "-no_ibis",
        default=False,
        type=str_arg_to_bool,
        help="Do not run Ibis benchmark, run only Pandas (or Modin) version",
    )
    benchmark.add_argument(
        "-pandas_mode",
        choices=["Pandas", "Modin_on_ray", "Modin_on_dask", "Modin_on_python"],
        default="Pandas",
        help="Specifies which version of Pandas to use: "
        "plain Pandas, Modin runing on Ray or on Dask",
    )
    benchmark.add_argument(
        "-ray_tmpdir",
        default="/tmp",
        help="Location where to keep Ray plasma store. "
        "It should have enough space to keep -ray_memory",
    )
    benchmark.add_argument(
        "-ray_memory",
        default=200 * 1024 * 1024 * 1024,
        help="Size of memory to allocate for Ray plasma store",
    )
    benchmark.add_argument(
        "-no_ml",
        default=False,
        type=str_arg_to_bool,
        help="Do not run machine learning benchmark, only ETL part",
    )
    optional.add_argument(
        "-gpu_memory",
        dest="gpu_memory",
        type=int,
        help="specify the memory of your gpu, default 16. "
        "(This controls the lines to be used. Also work for CPU version. )",
        default=16,
    )
    # MySQL database parameters
    mysql.add_argument(
        "-db_server", dest="db_server", default="localhost", help="Host name of MySQL server."
    )
    mysql.add_argument(
        "-db_port", dest="db_port", default=3306, type=int, help="Port number of MySQL server."
    )
    mysql.add_argument(
        "-db_user",
        dest="db_user",
        help="Username to use to connect to MySQL database. "
        "If user name is specified, script attempts to store results in MySQL "
        "database using other -db-* parameters.",
    )
    mysql.add_argument(
        "-db_pass",
        dest="db_pass",
        default="omniscidb",
        help="Password to use to connect to MySQL database.",
    )
    mysql.add_argument(
        "-db_name",
        dest="db_name",
        default="omniscidb",
        help="MySQL database to use to store benchmark results.",
    )
    optional.add_argument(
        "-db_table_etl",
        dest="db_table_etl",
        help="Table to use to store ETL results for this benchmark.",
    )
    optional.add_argument(
        "-db_table_ml",
        dest="db_table_ml",
        help="Table to use to store ML results for this benchmark.",
    )
    # Additional information
    commits.add_argument(
        "-commit_omnisci",
        dest="commit_omnisci",
        default="1234567890123456789012345678901234567890",
        help="Omnisci commit hash to use for tests.",
    )
    commits.add_argument(
        "-commit_ibis",
        dest="commit_ibis",
        default="1234567890123456789012345678901234567890",
        help="Ibis commit hash to use for tests.",
    )

    try:
        args = parser.parse_args()

        os.environ["IBIS_TEST_OMNISCIDB_DATABASE"] = args.database_name
        os.environ["IBIS_TEST_DATA_DB"] = args.database_name
        os.environ["IBIS_TEST_OMNISCIDB_PORT"] = str(args.port)
        os.environ["PYTHONIOENCODING"] = "UTF-8"
        os.environ["PYTHONUNBUFFERED"] = "1"

        if args.port == port_default_value:
            args.port = find_free_port()
        if args.http_port == port_default_value:
            args.http_port = find_free_port()
        if args.calcite_port == port_default_value:
            args.calcite_port = find_free_port()

        required_tasks = args.task.split(",")
        tasks = {}
        for task in possible_tasks:
            tasks[task] = True if task in required_tasks else False

        if True not in list(tasks.values()):
            print(
                f"Only {list(tasks.keys())} are supported, {required_tasks} cannot find possible tasks"
            )
            sys.exit(1)

        if args.python_version not in ["3.7", "3,6"]:
            print(
                f"Only 3.7 and 3.6 python versions are supported, {args.python_version} is not supported"
            )
            sys.exit(1)

        ibis_requirements = os.path.join(
            args.ibis_path, "ci", f"requirements-{args.python_version}-dev.yml"
        )
        requirements_file = "requirements.yml"

        conda_env = CondaEnvironment(args.env_name)

        print("PREPARING ENVIRONMENT")
        combinate_requirements(ibis_requirements, args.ci_requirements, requirements_file)
        conda_env.create(args.env_check, requirements_file=requirements_file)

        if tasks["build"]:
            install_ibis_cmdline = ["python3", os.path.join("setup.py"), "install"]

            print("IBIS INSTALLATION")
            conda_env.run(install_ibis_cmdline, cwd=args.ibis_path, print_output=False)

        if tasks["test"]:
            ibis_data_script = os.path.join(args.ibis_path, "ci", "datamgr.py")
            dataset_download_cmdline = ["python3", ibis_data_script, "download"]
            dataset_import_cmdline = [
                "python3",
                ibis_data_script,
                "omniscidb",
                "-P",
                str(args.port),
                "--database",
                args.database_name,
            ]
            report_file_name = f"report-{args.commit_ibis[:8]}-{args.commit_omnisci[:8]}.html"
            if not os.path.isdir(args.report_path):
                os.makedirs(args.report_path)
            report_file_path = os.path.join(args.report_path, report_file_name)

            ibis_tests_cmdline = [
                "pytest",
                "-m",
                "omniscidb",
                "--disable-pytest-warnings",
                "-k",
                args.expression,
                f"--html={report_file_path}",
            ]

            print("STARTING OMNISCI SERVER")
            omnisci_server = OmnisciServer(
                omnisci_executable=args.executable,
                omnisci_port=args.port,
                http_port=args.http_port,
                calcite_port=args.calcite_port,
                database_name=args.database_name,
                omnisci_cwd=args.omnisci_cwd,
                user=args.user,
                password=args.password,
                debug_timer=args.debug_timer,
                columnar_output=args.columnar_output,
                lazy_fetch=args.lazy_fetch,
                multifrag_rs=args.multifrag_rs,
                omnisci_run_kwargs=args.omnisci_run_kwargs,
            )
            omnisci_server.launch()

            print("PREPARING DATA")
            conda_env.run(dataset_download_cmdline)
            conda_env.run(dataset_import_cmdline)

            print("RUNNING TESTS")
            conda_env.run(ibis_tests_cmdline, cwd=args.ibis_path)

        if tasks["benchmark"]:
            # if not args.bench_name or args.bench_name not in benchmarks:
            #     print(
            #     f"Benchmark {args.bench_name} is not supported, only {benchmarks} are supported")
            # sys.exit(1)

            if not args.data_file:
                print(
                    f"Parameter --data_file was received empty, but it is required for benchmarks"
                )
                sys.exit(1)

            benchmark_script_path = os.path.join(omniscript_path, "run_ibis_benchmark.py")

            benchmark_cmd = ["python3", benchmark_script_path]

            possible_benchmark_args = [
                "bench_name",
                "data_file",
                "dfiles_num",
                "iterations",
                "dnd",
                "dni",
                "validation",
                "optimizer",
                "no_ibis",
                "pandas_mode",
                "ray_tmpdir",
                "ray_memory",
                "no_ml",
                "gpu_memory",
                "db_server",
                "db_port",
                "db_user",
                "db_pass",
                "db_name",
                "db_table_etl",
                "db_table_ml",
                "executable",
                "omnisci_cwd",
                "port",
                "http_port",
                "calcite_port",
                "user",
                "password",
                "ipc_connection",
                "database_name",
                "table",
                "commit_omnisci",
                "commit_ibis",
                "import_mode",
                "debug_timer",
                "columnar_output",
                "lazy_fetch",
                "multifrag_rs",
                "omnisci_run_kwargs",
            ]
            args_dict = vars(args)
            args_dict["data_file"] = f"'{args_dict['data_file']}'"
            for arg_name in list(parser._option_string_actions.keys()):
                try:
                    pure_arg = re.sub(r"^--*", "", arg_name)
                    if pure_arg in possible_benchmark_args:
                        arg_value = args_dict[pure_arg]
<<<<<<< HEAD
                        if arg_value is not None and arg_value is not "":
                            if type(arg_value) != dict:
                                benchmark_cmd.extend([arg_name, str(arg_value)])
                            elif len(arg_value):
=======
                        # correct filling of arguments with default values
                        if arg_value is not None:
                            if type(arg_value) != dict:
                                benchmark_cmd.extend([arg_name, str(arg_value)])
                            elif arg_value:
>>>>>>> b61248d3
                                benchmark_cmd.extend(
                                    [
                                        arg_name,
                                        ",".join(
                                            f"{key}={value}" for key, value in arg_value.items()
                                        ),
                                    ]
                                )
                except KeyError:
                    pass

            print(benchmark_cmd)

            conda_env.run(benchmark_cmd)

    except Exception:
        traceback.print_exc(file=sys.stdout)
        sys.exit(1)

    finally:
        if omnisci_server:
            omnisci_server.terminate()
        if args and args.save_env is False:
            conda_env.remove()


if __name__ == "__main__":
    main()<|MERGE_RESOLUTION|>--- conflicted
+++ resolved
@@ -492,18 +492,11 @@
                     pure_arg = re.sub(r"^--*", "", arg_name)
                     if pure_arg in possible_benchmark_args:
                         arg_value = args_dict[pure_arg]
-<<<<<<< HEAD
-                        if arg_value is not None and arg_value is not "":
-                            if type(arg_value) != dict:
-                                benchmark_cmd.extend([arg_name, str(arg_value)])
-                            elif len(arg_value):
-=======
                         # correct filling of arguments with default values
                         if arg_value is not None:
                             if type(arg_value) != dict:
                                 benchmark_cmd.extend([arg_name, str(arg_value)])
                             elif arg_value:
->>>>>>> b61248d3
                                 benchmark_cmd.extend(
                                     [
                                         arg_name,
