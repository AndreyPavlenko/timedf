import argparse
import os
import re
import sys
import traceback

from environment import CondaEnvironment
from server import OmnisciServer
from utils import combinate_requirements, find_free_port, KeyValueListParser, str_arg_to_bool


def main():
    omniscript_path = os.path.dirname(__file__)
    omnisci_server = None
    args = None
    port_default_value = -1

    parser = argparse.ArgumentParser(description="Run internal tests from ibis project")
    required = parser._action_groups.pop()
    optional = parser.add_argument_group("optional arguments")
    omnisci = parser.add_argument_group("omnisci")
    benchmark = parser.add_argument_group("benchmark")
    mysql = parser.add_argument_group("mysql")
    commits = parser.add_argument_group("commits")

    possible_tasks = ["build", "test", "benchmark"]
    benchmarks = ["ny_taxi", "santander", "census", "plasticc"]

    # Task
    required.add_argument(
        "-task",
        dest="task",
        required=True,
        help=f"Task for execute {possible_tasks}. Use , separator for multiple tasks",
    )

    # Environment
    required.add_argument("-en", "--env_name", dest="env_name", help="Conda env name.")
    optional.add_argument(
        "-ec",
        "--env_check",
        dest="env_check",
        default=False,
        type=str_arg_to_bool,
        help="Check if env exists. If it exists don't recreate.",
    )
    optional.add_argument(
        "-s",
        "--save_env",
        dest="save_env",
        default=False,
        type=str_arg_to_bool,
        help="Save conda env after executing.",
    )
    optional.add_argument(
        "-r",
        "--report_path",
        dest="report_path",
        default=os.path.join(omniscript_path, ".."),
        help="Path to report file.",
    )
    optional.add_argument(
        "-ci",
        "--ci_requirements",
        dest="ci_requirements",
        default=os.path.join(omniscript_path, "ci_requirements.yml"),
        help="File with ci requirements for conda env.",
    )
    optional.add_argument(
        "-py",
        "--python_version",
        dest="python_version",
        default="3.7",
        help="File with ci requirements for conda env.",
    )

    # Ibis
    required.add_argument(
        "-i", "--ibis_path", dest="ibis_path", required=True, help="Path to ibis directory.",
    )

    # Ibis tests
    optional.add_argument(
        "-expression",
        dest="expression",
        default=" ",
        help="Run tests which match the given substring test names and their parent "
        "classes. Example: 'test_other', while 'not test_method' matches those "
        "that don't contain 'test_method' in their names.",
    )

    # Omnisci server parameters
    omnisci.add_argument(
        "-executable", dest="executable", required=True, help="Path to omnisci_server executable.",
    )
    omnisci.add_argument(
        "--omnisci_cwd",
        dest="omnisci_cwd",
        help="Path to omnisci working directory. "
        "By default parent directory of executable location is used. "
        "Data directory is used in this location.",
    )
    omnisci.add_argument(
        "-port",
        dest="port",
        default=port_default_value,
        type=int,
        help="TCP port number to run omnisci_server on.",
    )
    omnisci.add_argument(
        "-http_port",
        dest="http_port",
        default=port_default_value,
        type=int,
        help="HTTP port number to run omnisci_server on.",
    )
    omnisci.add_argument(
        "-calcite_port",
        dest="calcite_port",
        default=port_default_value,
        type=int,
        help="Calcite port number to run omnisci_server on.",
    )
    omnisci.add_argument(
        "-user", dest="user", default="admin", help="User name to use on omniscidb server.",
    )
    omnisci.add_argument(
        "-password",
        dest="password",
        default="HyperInteractive",
        help="User password to use on omniscidb server.",
    )
    omnisci.add_argument(
        "-database_name",
        dest="database_name",
        default="agent_test_ibis",
        help="Database name to use in omniscidb server.",
    )
    omnisci.add_argument(
        "-table",
        dest="table",
        default="benchmark_table",
        help="Table name name to use in omniscidb server.",
    )
    omnisci.add_argument(
        "-ipc_conn",
        "--ipc_connection",
        dest="ipc_connection",
        default=True,
        type=str_arg_to_bool,
        help="Connection type for ETL operations",
    )
    omnisci.add_argument(
        "-debug_timer",
        dest="debug_timer",
        default=False,
        type=str_arg_to_bool,
        help="Enable fine-grained query execution timers for debug.",
    )
    omnisci.add_argument(
        "-columnar_output",
        dest="columnar_output",
        default=True,
        type=str_arg_to_bool,
        help="Allows OmniSci Core to directly materialize intermediate projections \
            and the final ResultSet in Columnar format where appropriate.",
    )
    omnisci.add_argument(
        "-lazy_fetch",
        dest="lazy_fetch",
        default=None,
        type=str_arg_to_bool,
        help="[lazy_fetch help message]",
    )
    omnisci.add_argument(
        "-multifrag_rs",
        dest="multifrag_rs",
        default=None,
        type=str_arg_to_bool,
        help="[multifrag_rs help message]",
    )
    omnisci.add_argument(
        "-omnisci_run_kwargs",
        dest="omnisci_run_kwargs",
        default={},
        metavar="KEY1=VAL1,KEY2=VAL2...",
        action=KeyValueListParser,
        help="options to start omnisci server",
    )

    # Benchmark parameters
    benchmark.add_argument(
        "-bench_name", dest="bench_name", choices=benchmarks, help="Benchmark name.",
    )
    benchmark.add_argument(
        "-data_file", dest="data_file", help="A datafile that should be loaded.",
    )
    benchmark.add_argument(
        "-dfiles_num",
        dest="dfiles_num",
        default=1,
        type=int,
        help="Number of datafiles to input into database for processing.",
    )
    benchmark.add_argument(
        "-iterations",
        dest="iterations",
        default=1,
        type=int,
        help="Number of iterations to run every query. Best result is selected.",
    )
    benchmark.add_argument(
        "-dnd", default=False, type=str_arg_to_bool, help="Do not delete old table."
    )
    benchmark.add_argument(
        "-dni",
        default=False,
        type=str_arg_to_bool,
        help="Do not create new table and import any data from CSV files.",
    )
    benchmark.add_argument(
        "-validation",
        dest="validation",
        default=False,
        type=str_arg_to_bool,
        help="validate queries results (by comparison with Pandas queries results).",
    )
    benchmark.add_argument(
        "-import_mode",
        dest="import_mode",
        default="copy-from",
        help="you can choose: {copy-from, pandas, fsi}",
    )
    benchmark.add_argument(
        "-optimizer",
        choices=["intel", "stock"],
        dest="optimizer",
        default="intel",
        help="Which optimizer is used",
    )
    benchmark.add_argument(
        "-no_ibis",
        default=False,
        type=str_arg_to_bool,
        help="Do not run Ibis benchmark, run only Pandas (or Modin) version",
    )
    benchmark.add_argument(
        "-pandas_mode",
        choices=["Pandas", "Modin_on_ray", "Modin_on_dask", "Modin_on_python"],
        default="Pandas",
        help="Specifies which version of Pandas to use: "
        "plain Pandas, Modin runing on Ray or on Dask",
    )
    benchmark.add_argument(
        "-ray_tmpdir",
        default="/tmp",
        help="Location where to keep Ray plasma store. "
        "It should have enough space to keep -ray_memory",
    )
    benchmark.add_argument(
        "-ray_memory",
        default=200 * 1024 * 1024 * 1024,
        help="Size of memory to allocate for Ray plasma store",
    )
    benchmark.add_argument(
        "-no_ml",
        default=False,
        type=str_arg_to_bool,
        help="Do not run machine learning benchmark, only ETL part",
    )
    optional.add_argument(
        "-gpu_memory",
        dest="gpu_memory",
        type=int,
        help="specify the memory of your gpu, default 16. "
        "(This controls the lines to be used. Also work for CPU version. )",
        default=16,
    )
    # MySQL database parameters
    mysql.add_argument(
        "-db_server", dest="db_server", default="localhost", help="Host name of MySQL server.",
    )
    mysql.add_argument(
        "-db_port", dest="db_port", default=3306, type=int, help="Port number of MySQL server.",
    )
    mysql.add_argument(
        "-db_user",
        dest="db_user",
        help="Username to use to connect to MySQL database. "
        "If user name is specified, script attempts to store results in MySQL "
        "database using other -db-* parameters.",
    )
    mysql.add_argument(
        "-db_pass",
        dest="db_pass",
        default="omniscidb",
        help="Password to use to connect to MySQL database.",
    )
    mysql.add_argument(
        "-db_name",
        dest="db_name",
        default="omniscidb",
        help="MySQL database to use to store benchmark results.",
    )
    optional.add_argument(
        "-db_table_etl",
        dest="db_table_etl",
        help="Table to use to store ETL results for this benchmark.",
    )
    optional.add_argument(
        "-db_table_ml",
        dest="db_table_ml",
        help="Table to use to store ML results for this benchmark.",
    )
    # Additional information
    commits.add_argument(
        "-commit_omnisci",
        dest="commit_omnisci",
        default="1234567890123456789012345678901234567890",
        help="Omnisci commit hash to use for tests.",
    )
    commits.add_argument(
        "-commit_ibis",
        dest="commit_ibis",
        default="1234567890123456789012345678901234567890",
        help="Ibis commit hash to use for tests.",
    )

    try:
        args = parser.parse_args()

        os.environ["IBIS_TEST_OMNISCIDB_DATABASE"] = args.database_name
        os.environ["IBIS_TEST_DATA_DB"] = args.database_name
        os.environ["IBIS_TEST_OMNISCIDB_PORT"] = str(args.port)
        os.environ["PYTHONIOENCODING"] = "UTF-8"
        os.environ["PYTHONUNBUFFERED"] = "1"

        if args.port == port_default_value:
            args.port = find_free_port()
        if args.http_port == port_default_value:
            args.http_port = find_free_port()
        if args.calcite_port == port_default_value:
            args.calcite_port = find_free_port()

        required_tasks = args.task.split(",")
        tasks = {}
        for task in possible_tasks:
            tasks[task] = True if task in required_tasks else False

        if True not in list(tasks.values()):
            print(
                f"Only {list(tasks.keys())} are supported, {required_tasks} cannot find possible tasks"
            )
            sys.exit(1)

        if args.python_version not in ["3.7", "3,6"]:
            print(
                f"Only 3.7 and 3.6 python versions are supported, {args.python_version} is not supported"
            )
            sys.exit(1)

        ibis_requirements = os.path.join(
            args.ibis_path, "ci", f"requirements-{args.python_version}-dev.yml"
        )
        requirements_file = "requirements.yml"

        conda_env = CondaEnvironment(args.env_name)

        print("PREPARING ENVIRONMENT")
        combinate_requirements(ibis_requirements, args.ci_requirements, requirements_file)
        conda_env.create(args.env_check, requirements_file=requirements_file)

        if tasks["build"]:
            install_ibis_cmdline = ["python3", os.path.join("setup.py"), "install"]

            print("IBIS INSTALLATION")
            conda_env.run(install_ibis_cmdline, cwd=args.ibis_path, print_output=False)

        if tasks["test"]:
            ibis_data_script = os.path.join(args.ibis_path, "ci", "datamgr.py")
            dataset_download_cmdline = ["python3", ibis_data_script, "download"]
            dataset_import_cmdline = [
                "python3",
                ibis_data_script,
                "omniscidb",
                "-P",
                str(args.port),
                "--database",
                args.database_name,
            ]
            report_file_name = f"report-{args.commit_ibis[:8]}-{args.commit_omnisci[:8]}.html"
            if not os.path.isdir(args.report_path):
                os.makedirs(args.report_path)
            report_file_path = os.path.join(args.report_path, report_file_name)

            ibis_tests_cmdline = [
                "pytest",
                "-m",
                "omniscidb",
                "--disable-pytest-warnings",
                "-k",
                args.expression,
                f"--html={report_file_path}",
            ]

            print("STARTING OMNISCI SERVER")
            omnisci_server = OmnisciServer(
                omnisci_executable=args.executable,
                omnisci_port=args.port,
                http_port=args.http_port,
                calcite_port=args.calcite_port,
                database_name=args.database_name,
                omnisci_cwd=args.omnisci_cwd,
                user=args.user,
                password=args.password,
                debug_timer=args.debug_timer,
                columnar_output=args.columnar_output,
                lazy_fetch=args.lazy_fetch,
                multifrag_rs=args.multifrag_rs,
                omnisci_run_kwargs=args.omnisci_run_kwargs,
            )
            omnisci_server.launch()

            print("PREPARING DATA")
            conda_env.run(dataset_download_cmdline)
            conda_env.run(dataset_import_cmdline)

            print("RUNNING TESTS")
            conda_env.run(ibis_tests_cmdline, cwd=args.ibis_path)

        if tasks["benchmark"]:
            # if not args.bench_name or args.bench_name not in benchmarks:
            #     print(
            #     f"Benchmark {args.bench_name} is not supported, only {benchmarks} are supported")
            # sys.exit(1)

            if not args.data_file:
                print(
                    f"Parameter --data_file was received empty, but it is required for benchmarks"
                )
                sys.exit(1)

            benchmark_script_path = os.path.join(omniscript_path, "run_ibis_benchmark.py")

            benchmark_cmd = ["python3", benchmark_script_path]

            possible_benchmark_args = [
                "bench_name",
                "data_file",
                "dfiles_num",
                "iterations",
                "dnd",
                "dni",
                "validation",
                "optimizer",
                "no_ibis",
                "pandas_mode",
                "ray_tmpdir",
                "ray_memory",
                "no_ml",
                "gpu_memory",
                "db_server",
                "db_port",
                "db_user",
                "db_pass",
                "db_name",
                "db_table_etl",
                "db_table_ml",
                "executable",
                "omnisci_cwd",
                "port",
                "http_port",
                "calcite_port",
                "user",
                "password",
                "ipc_connection",
                "database_name",
                "table",
                "commit_omnisci",
                "commit_ibis",
                "import_mode",
                "debug_timer",
                "columnar_output",
                "lazy_fetch",
                "multifrag_rs",
                "omnisci_run_kwargs",
            ]
            args_dict = vars(args)
            args_dict["data_file"] = f"'{args_dict['data_file']}'"
            for arg_name in list(parser._option_string_actions.keys()):
                try:
                    pure_arg = re.sub(r"^--*", "", arg_name)
                    if pure_arg in possible_benchmark_args:
                        arg_value = args_dict[pure_arg]
<<<<<<< HEAD
                        if arg_value is not None:
                            benchmark_cmd.extend([arg_name, str(arg_value)])
=======
                        if arg_value:
                            if type(arg_value) != dict:
                                benchmark_cmd.extend([arg_name, str(arg_value)])
                            else:
                                benchmark_cmd.extend(
                                    [
                                        arg_name,
                                        ",".join(
                                            f"{key}={value}" for key, value in arg_value.items()
                                        ),
                                    ]
                                )
>>>>>>> c1ddcb8c
                except KeyError:
                    pass

            print(benchmark_cmd)

            conda_env.run(benchmark_cmd)

    except Exception:
        traceback.print_exc(file=sys.stdout)
        sys.exit(1)

    finally:
        if omnisci_server:
            omnisci_server.terminate()
        if args and args.save_env is False:
            conda_env.remove()


if __name__ == "__main__":
    main()<|MERGE_RESOLUTION|>--- conflicted
+++ resolved
@@ -492,14 +492,10 @@
                     pure_arg = re.sub(r"^--*", "", arg_name)
                     if pure_arg in possible_benchmark_args:
                         arg_value = args_dict[pure_arg]
-<<<<<<< HEAD
-                        if arg_value is not None:
-                            benchmark_cmd.extend([arg_name, str(arg_value)])
-=======
-                        if arg_value:
+                        if arg_value is not None and arg_value is not '':
                             if type(arg_value) != dict:
                                 benchmark_cmd.extend([arg_name, str(arg_value)])
-                            else:
+                            elif len(arg_value):
                                 benchmark_cmd.extend(
                                     [
                                         arg_name,
@@ -508,7 +504,6 @@
                                         ),
                                     ]
                                 )
->>>>>>> c1ddcb8c
                 except KeyError:
                     pass
 
