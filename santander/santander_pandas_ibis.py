--- conflicted
+++ resolved
@@ -7,12 +7,12 @@
 import warnings
 from timeit import default_timer as timer
 
-import pandas as pd
-
 import ibis
 import mysql.connector
+import pandas as pd
 
 sys.path.append(os.path.join(os.path.dirname(__file__), ".."))
+
 from report import DbReport
 from server import OmnisciServer
 from server_worker import OmnisciServerWorker
@@ -316,14 +316,9 @@
     # nested sql requests
     t0 = timer()
     count_cols = []
-<<<<<<< HEAD
     orig_cols = ["ID_code", "target"] + ['var_%s'%i for i in range(200)]
     cast_cols = []
     cast_cols.append(table["target"].cast("int64").name("target0"))
-=======
-    orig_cols = ["ID_code"] + ["var_%s" % i for i in range(200)]
-    cast_cols = []
->>>>>>> 8c20d104
     gt1_cols = []
     for i in range(200):
         col = "var_%d" % i
@@ -355,7 +350,6 @@
     t0 = timer()
     training_part, validation_part = table_df[:-10000], table_df[-10000:]
     etl_times["t_train_test_split"] = timer() - t0
-<<<<<<< HEAD
     
     etl_times["t_etl"] = etl_times["t_groupby_merge_where"] + etl_times["t_train_test_split"]
     
@@ -364,18 +358,6 @@
     x_valid = validation_part.drop(['target0'],axis=1)
     y_valid = validation_part['target0']
     
-=======
-
-    etl_times["t_etl"] = (
-        etl_times["t_groupby_merge_where"] + etl_times["t_train_test_split"]
-    )
-
-    x_train = training_part.drop(["target"], axis=1)
-    y_train = training_part["target"]
-    x_valid = validation_part.drop(["target"], axis=1)
-    y_valid = validation_part["target"]
-
->>>>>>> 8c20d104
     omnisci_server.terminate()
     omnisci_server = None
 
@@ -770,7 +752,6 @@
     columns_types_ibis_val = ["string", "string"] + ["string" for _ in range(200)]
     columns_types_pd_val = ["object", "object"] + ["object" for _ in range(200)]
 
-<<<<<<< HEAD
     try:
         db_reporter = None
         if args.db_user is not "":
@@ -852,7 +833,7 @@
 
 
         # Results validation block (comparison of etl_ibis and etl_pandas outputs)
-        if args.val:
+        if args.val and not args.no_ibis:
             print("Validation of ETL query results with original input table ...")
             cols_to_sort = ['var_0', 'var_1', 'var_2', 'var_3', 'var_4']
 
@@ -892,185 +873,6 @@
                     print("Scores cod are unequal, score cod Ibis =", score_cod_ibis,
                          "score cod Pandas =", score_cod_pandas)
                 
-=======
-    # try:
-    db_reporter = None
-    if args.db_user is not "":
-        print("Connecting to database")
-        db = mysql.connector.connect(
-            host=args.db_server,
-            port=args.db_port,
-            user=args.db_user,
-            passwd=args.db_pass,
-            db=args.db_name,
-        )
-        db_reporter = DbReport(
-            db,
-            args.db_table,
-            {
-                "QueryName": "VARCHAR(500) NOT NULL",
-                "FirstExecTimeMS": "BIGINT UNSIGNED",
-                "WorstExecTimeMS": "BIGINT UNSIGNED",
-                "BestExecTimeMS": "BIGINT UNSIGNED",
-                "AverageExecTimeMS": "BIGINT UNSIGNED",
-                "TotalTimeMS": "BIGINT UNSIGNED",
-                "IbisCommitHash": "VARCHAR(500) NOT NULL",
-                "BackEnd": "VARCHAR(100) NOT NULL",
-            },
-            {
-                "ScriptName": "santander_pandas_ibis.py",
-                "CommitHash": args.commit_omnisci,
-                "IbisCommitHash": args.commit_ibis,
-            },
-        )
-
-    if not args.no_ibis:
-        if args.omnisci_executable is None:
-            parser.error("Omnisci executable should be specified with -e/--executable")
-
-        etl_ibis_args = {
-            "args": args,
-            "run_import_queries": "False",
-            "columns_names": columns_names,
-            "columns_types": columns_types_ibis,
-            "validation": "False",
-        }
-        (
-            x_train_ibis,
-            y_train_ibis,
-            x_valid_ibis,
-            y_valid_ibis,
-            etl_times_ibis,
-        ) = query_measurement_etl(etl_ibis, etl_ibis_args, args.iterations, "etl_ibis")
-
-        print_times_nested(etl_times_ibis, name="Ibis")
-        if db_reporter is not None:
-            submit_results_to_db(
-                db_reporter=db_reporter,
-                args=args,
-                backend="etl_ibis",
-                results=etl_times_ibis,
-            )
-
-    import_pandas_into_module_namespace(
-        main.__globals__, args.pandas_mode, args.ray_tmpdir, args.ray_memory
-    )
-
-    etl_pandas_args = {
-        "filename": args.file,
-        "columns_names": columns_names,
-        "columns_types": columns_types_pd,
-    }
-    (
-        x_train_pandas,
-        y_train_pandas,
-        x_valid_pandas,
-        y_valid_pandas,
-        etl_times_pandas,
-    ) = query_measurement_etl(
-        etl_pandas, etl_pandas_args, args.iterations, "etl_pandas"
-    )
-
-    print_times_nested(etl_times_pandas, name=args.pandas_mode)
-
-    if db_reporter is not None:
-        submit_results_to_db(
-            db_reporter=db_reporter,
-            args=args,
-            backend="etl_pandas",
-            results=etl_times_pandas,
-        )
-
-    if not args.no_ml:
-        ml_args_pd = {
-            "x_train": x_train_pandas,
-            "y_train": y_train_pandas,
-            "x_valid": x_valid_pandas,
-            "y_valid": y_valid_pandas,
-        }
-        score_mse_pandas, score_cod_pandas, ml_times_pandas = query_measurement_ml(
-            ml, ml_args_pd, args.iterations, "ml"
-        )
-        print("Scores with etl_pandas ML inputs: ")
-        print("  mse = ", score_mse_pandas)
-        print("  cod = ", score_cod_pandas)
-        print_times_nested(ml_times_pandas)
-        if db_reporter is not None:
-            submit_results_to_db(
-                db_reporter=db_reporter,
-                args=args,
-                backend="ml_pandas",
-                results=ml_times_pandas,
-            )
-
-        ml_args_ibis = {
-            "x_train": x_train_ibis,
-            "y_train": y_train_ibis,
-            "x_valid": x_valid_ibis,
-            "y_valid": y_valid_ibis,
-        }
-        score_mse_ibis, score_cod_ibis, ml_times_ibis = query_measurement_ml(
-            ml, ml_args_ibis, args.iterations, "ml"
-        )
-        print("Scores with etl_ibis ML inputs: ")
-        print("  mse = ", score_mse_ibis)
-        print("  cod = ", score_cod_ibis)
-        print_times_nested(ml_times_ibis)
-        if db_reporter is not None:
-            submit_results_to_db(
-                db_reporter=db_reporter,
-                args=args,
-                backend="ml_ibis",
-                results=ml_times_pandas,
-            )
-
-    # Results validation block (comparison of etl_ibis and etl_pandas outputs)
-    if args.val:
-        print("Validation of ETL query results with original input table ...")
-        cols_to_sort = ["var_0", "var_1", "var_2", "var_3", "var_4"]
-
-        x_ibis = pd.concat([x_train_ibis, x_valid_ibis])
-        x_ibis = x_ibis.sort_values(by=cols_to_sort)
-        x_pandas = pd.concat([x_train_pandas, x_valid_pandas])
-        x_pandas = x_pandas.sort_values(by=cols_to_sort)
-
-        print("Validating queries results (var_xx columns) ...")
-        compare_result1 = compare_dataframes(
-            ibis_df=[x_ibis[var_cols]], pandas_df=[x_pandas[var_cols]]
-        )
-        print("Validating queries results (var_xx_count columns) ...")
-        compare_result2 = compare_dataframes(
-            ibis_df=[x_ibis[count_cols]], pandas_df=[x_pandas[count_cols]]
-        )
-        print("Validating queries results (var_xx_gt1 columns) ...")
-        compare_result3 = compare_dataframes(
-            ibis_df=[x_ibis[gt1_cols]], pandas_df=[x_pandas[gt1_cols]]
-        )
-
-        if not args.no_ml:
-            print("Validation of ML queries results ...")
-            if score_mse_ibis == score_mse_pandas:
-                print("Scores mse are equal!")
-            else:
-                print(
-                    "Scores mse are unequal, score mse Ibis =",
-                    score_mse_ibis,
-                    "score mse Pandas =",
-                    score_mse_pandas,
-                )
-
-            if score_mse_ibis == score_mse_pandas:
-                print("Scores cod are equal!")
-            else:
-                print(
-                    "Scores cod are unequal, score cod Ibis =",
-                    score_cod_ibis,
-                    "score cod Pandas =",
-                    score_cod_pandas,
-                )
-
-    """
->>>>>>> 8c20d104
     except Exception as err:
         print("Failed: ", err)
         sys.exit(1)
@@ -1078,11 +880,5 @@
         if omnisci_server:
             omnisci_server.terminate()
 
-<<<<<<< HEAD
-=======
-    """
-
-
->>>>>>> 8c20d104
 if __name__ == "__main__":
     main()