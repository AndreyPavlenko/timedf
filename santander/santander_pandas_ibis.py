# coding: utf-8

import os
import sys
import time
import traceback
import warnings
from timeit import default_timer as timer

import ibis

sys.path.append(os.path.join(os.path.dirname(__file__), ".."))
from utils import (
    cod,
    # compare_dataframes,
    import_pandas_into_module_namespace,
    load_data_pandas,
    mse,
    print_times,
)

warnings.filterwarnings("ignore")

# Dataset link
# https://www.kaggle.com/c/santander-customer-transaction-prediction/data

# Current script prerequisites:
# 1) Patched OmniSci version (https://github.com/intel-go/omniscidb/tree/ienkovich/santander)
# 2) Patched Ibis version (https://github.com/intel-go/ibis/tree/develop)


def etl_pandas(filename, columns_names, columns_types, etl_keys):
    etl_times = {key: 0.0 for key in etl_keys}

    t0 = timer()
    train_pd = load_data_pandas(
        filename=filename,
        columns_names=columns_names,
        columns_types=columns_types,
        header=0,
        nrows=None,
        use_gzip=filename.endswith(".gz"),
        pd=run_benchmark.__globals__["pd"],
    )
    etl_times["t_readcsv"] = timer() - t0

    t_etl_begin = timer()

    for i in range(200):
        col = "var_%d" % i
        var_count = train_pd.groupby(col).agg({col: "count"})

        var_count.columns = ["%s_count" % col]
        var_count = var_count.reset_index()

        t0 = timer()
        train_pd = train_pd.merge(var_count, on=col, how="left")

    for i in range(200):
        col = "var_%d" % i

        t0 = timer()
        mask = train_pd["%s_count" % col] > 1

        t0 = timer()
        train_pd.loc[mask, "%s_gt1" % col] = train_pd.loc[mask, col]

    train_pd = train_pd.drop(["ID_code"], axis=1)
    etl_times["t_etl"] = timer() - t_etl_begin

    return train_pd, etl_times


def etl_ibis(
        filename,
        columns_names,
        columns_types,
        database_name,
        table_name,
        omnisci_server_worker,
        delete_old_database,
        create_new_table,
        ipc_connection,
        validation,
        run_import_queries,
        etl_keys,
):
    tmp_table_name = "tmp_table"
<<<<<<< HEAD

    etl_times = {key: 0.0 for key in etl_keys}

    omnisci_server_worker.create_database(
        database_name, delete_if_exists=delete_old_database
    )

    time.sleep(2)
    omnisci_server_worker.connect_to_server(database=database_name)
=======

    etl_times = {key: 0.0 for key in etl_keys}

    omnisci_server_worker.create_database(
        database_name, delete_if_exists=delete_old_database
    )
>>>>>>> 4ebb1fbe

    if run_import_queries:
        etl_times_import = {
            "t_readcsv_by_ibis": 0.0,
            "t_readcsv_by_COPY": 0.0,
            "t_readcsv_by_FSI": 0.0,
        }

        # SQL statemnts preparation for data file import queries
        connect_to_db_sql_template = "\c {0} admin HyperInteractive"
        create_table_sql_template = """
        CREATE TABLE {0} ({1});
        """
        import_by_COPY_sql_template = """
        COPY {0} FROM '{1}' WITH (header='{2}');
        """
        import_by_FSI_sql_template = """
        CREATE TEMPORARY TABLE {0} ({1}) WITH (storage_type='CSV:{2}');
        """
        drop_table_sql_template = """
        DROP TABLE IF EXISTS {0};
        """

        import_query_cols_list = (
                ["ID_code TEXT ENCODING NONE, \n", "target SMALLINT, \n"]
                + ["var_%s DOUBLE, \n" % i for i in range(199)]
                + ["var_199 DOUBLE"]
        )
        import_query_cols_str = "".join(import_query_cols_list)

        create_table_sql = create_table_sql_template.format(
            tmp_table_name, import_query_cols_str
        )
        import_by_COPY_sql = import_by_COPY_sql_template.format(
            tmp_table_name, filename, "true"
        )
        import_by_FSI_sql = import_by_FSI_sql_template.format(
            tmp_table_name, import_query_cols_str, filename
        )

        # data file import by ibis
        columns_types_import_query = ["string", "int64"] + [
            "float64" for _ in range(200)
        ]
        schema_table_import = ibis.Schema(
            names=columns_names, types=columns_types_import_query
        )
        omnisci_server_worker.create_table(
            table_name=tmp_table_name,
            schema=schema_table_import,
            database=database_name,
        )

        table_import_query = omnisci_server_worker.database(database_name).table(tmp_table_name)
        t0 = timer()
        table_import_query.read_csv(filename, delimiter=",")
        etl_times_import["t_readcsv"] = timer() - t0

        # data file import by FSI
        omnisci_server_worker.drop_table(tmp_table_name)
        t0 = timer()
        omnisci_server_worker.execute_sql_query(import_by_FSI_sql)
        etl_times_import["t_readcsv_by_FSI"] = timer() - t0

        omnisci_server_worker.drop_table(tmp_table_name)

        # data file import by SQL COPY statement
        omnisci_server_worker.execute_sql_query(create_table_sql)

        t0 = timer()
        omnisci_server_worker.execute_sql_query(import_by_COPY_sql)
        etl_times_import["t_readcsv_by_COPY"] = timer() - t0
        print_times(times=etl_times_import)

        omnisci_server_worker.drop_table(tmp_table_name)

    if create_new_table:
        # Create table and import data for ETL queries
        schema_table = ibis.Schema(names=columns_names, types=columns_types)
        omnisci_server_worker.create_table(
            table_name=table_name,
            schema=schema_table,
            database=database_name,
        )

        table_import = omnisci_server_worker.database(database_name).table(table_name)
        t0 = timer()
        table_import.read_csv(filename, delimiter=",")
        etl_times["t_readcsv"] = timer() - t0

<<<<<<< HEAD
    conn = omnisci_server_worker.connect_to_server(ipc=ipc_connection)
    db = conn.database(database_name)
    table = db.table(table_name)
=======
    omnisci_server_worker.connect_to_server(database_name, ipc=ipc_connection)
    table = omnisci_server_worker.database(database_name).table(table_name)
>>>>>>> 4ebb1fbe

    # group_by/count, merge (join) and filtration queries
    # We are making 400 columns and then insert them into original table thus avoiding
    # nested sql requests
    t_etl_start = timer()
    count_cols = []
    orig_cols = ["ID_code", "target"] + ['var_%s' % i for i in range(200)]
    cast_cols = []
    cast_cols.append(table["target"].cast("int64").name("target0"))
    gt1_cols = []
    for i in range(200):
        col = "var_%d" % i
        col_count = "var_%d_count" % i
        col_gt1 = "var_%d_gt1" % i
        w = ibis.window(group_by=col)
        count_cols.append(table[col].count().over(w).name(col_count))
        gt1_cols.append(
            ibis.case()
                .when(
                table[col].count().over(w).name(col_count) > 1,
                table[col].cast("float32"),
            )
                .else_(ibis.null())
                .end()
                .name("var_%d_gt1" % i)
        )
        cast_cols.append(table[col].cast("float32").name(col))

    table = table.mutate(count_cols)
    table = table.drop(orig_cols)
    table = table.mutate(gt1_cols)
    table = table.mutate(cast_cols)

    table_df = table.execute()
<<<<<<< HEAD

    etl_times["t_etl"] = timer() - t_etl_start
    return table_df, etl_times


=======

    etl_times["t_etl"] = timer() - t_etl_start
    return table_df, etl_times


>>>>>>> 4ebb1fbe
def split_step(data, target):
    t0 = timer()
    train, valid = data[:-10000], data[-10000:]
    split_time = timer() - t0

    x_train = train.drop([target], axis=1)

    y_train = train[target]

    x_test = valid.drop([target], axis=1)

    y_test = valid[target]

    return (x_train, y_train, x_test, y_test), split_time


def ml(ml_data, target, ml_keys, ml_score_keys):
    import xgboost

    ml_times = {key: 0.0 for key in ml_keys}
    ml_scores = {key: 0.0 for key in ml_score_keys}

    (x_train, y_train, x_test, y_test), ml_times["t_train_test_split"] = split_step(ml_data, target)

    t0 = timer()
    training_dmat_part = xgboost.DMatrix(data=x_train, label=y_train)
    testing_dmat_part = xgboost.DMatrix(data=x_test, label=y_test)
    ml_times["t_dmatrix"] = timer() - t0

    watchlist = [(testing_dmat_part, "eval"), (training_dmat_part, "train")]
    xgb_params = {
        "objective": "binary:logistic",
        "tree_method": "hist",
        "max_depth": 1,
        "nthread": 56,
        "eta": 0.1,
        "silent": 1,
        "subsample": 0.5,
        "colsample_bytree": 0.05,
        "eval_metric": "auc",
    }

    t0 = timer()
    model = xgboost.train(
        xgb_params,
        dtrain=training_dmat_part,
        num_boost_round=10000,
        evals=watchlist,
        early_stopping_rounds=30,
        maximize=True,
        verbose_eval=1000,
    )
    ml_times["t_train"] = timer() - t0

    t0 = timer()
    yp = model.predict(testing_dmat_part)
    ml_times["t_inference"] = timer() - t0

    ml_scores["mse"] = mse(y_test, yp)
    ml_scores["cod"] = cod(y_test, yp)
<<<<<<< HEAD

    ml_times["t_ml"] += ml_times["t_train"] + ml_times["t_inference"]

    return ml_scores, ml_times

=======

    ml_times["t_ml"] += ml_times["t_train"] + ml_times["t_inference"]

    return ml_scores, ml_times

>>>>>>> 4ebb1fbe

def run_benchmark(parameters):
    ignored_parameters = {
        "dfiles_num": parameters["dfiles_num"],
        "gpu_memory": parameters["gpu_memory"],
    }
    warnings.warn(f"Parameters {ignored_parameters} are irnored", RuntimeWarning)

    parameters["data_file"] = parameters["data_file"].replace("'", "")
<<<<<<< HEAD

    etl_times_ibis = None
    etl_times = None
    ml_times_ibis = None
    ml_times = None
=======
>>>>>>> 4ebb1fbe

    var_cols = ["var_%s" % i for i in range(200)]
    count_cols = ["var_%s_count" % i for i in range(200)]
    gt1_cols = ["var_%s_gt1" % i for i in range(200)]
    columns_names = ["ID_code", "target"] + var_cols
    columns_types_pd = ["object", "int64"] + ["float64" for _ in range(200)]
    columns_types_ibis = ["string", "int32"] + ["decimal(8, 4)" for _ in range(200)]

    etl_keys = ["t_readcsv", "t_etl"]
    ml_keys = ["t_train_test_split", "t_ml", "t_train", "t_inference", "t_dmatrix"]
    ml_score_keys = ["mse", "cod"]
    try:

        import_pandas_into_module_namespace(
            namespace=run_benchmark.__globals__,
            mode=parameters["pandas_mode"],
            ray_tmpdir=parameters["ray_tmpdir"],
            ray_memory=parameters["ray_memory"],
        )

        if not parameters["no_ibis"]:
            ml_data_ibis, etl_times_ibis = etl_ibis(
                filename=parameters["data_file"],
                run_import_queries=False,
                columns_names=columns_names,
                columns_types=columns_types_ibis,
                database_name=parameters["database_name"],
                table_name=parameters["table"],
                omnisci_server_worker=parameters["omnisci_server_worker"],
                delete_old_database=not parameters["dnd"],
                create_new_table=not parameters["dni"],
                ipc_connection=parameters["ipc_connection"],
                validation=parameters["validation"],
                etl_keys=etl_keys,
            )

            print_times(times=etl_times_ibis, backend="Ibis")
            etl_times_ibis["Backend"] = "Ibis"

        ml_data, etl_times = etl_pandas(
            filename=parameters["data_file"],
            columns_names=columns_names,
            columns_types=columns_types_pd,
            etl_keys=etl_keys,
        )
        print_times(times=etl_times, backend=parameters["pandas_mode"])
        etl_times["Backend"] = parameters["pandas_mode"]

        if not parameters["no_ml"]:
            ml_scores, ml_times = ml(
                ml_data=ml_data,
                target="target",
                ml_keys=ml_keys,
                ml_score_keys=ml_score_keys,
            )
            print_times(times=ml_times, backend=parameters["pandas_mode"])
            ml_times["Backend"] = parameters["pandas_mode"]
            print_times(times=ml_scores, backend=parameters["pandas_mode"])
            ml_scores["Backend"] = parameters["pandas_mode"]

            if not parameters["no_ibis"]:
                ml_scores_ibis, ml_times_ibis = ml(
                    ml_data=ml_data_ibis,
                    target="target0",
                    ml_keys=ml_keys,
                    ml_score_keys=ml_score_keys,
                )
                print_times(times=ml_times_ibis, backend="Ibis")
                ml_times_ibis["Backend"] = "Ibis"
                print_times(times=ml_scores_ibis, backend="Ibis")
                ml_scores_ibis["Backend"] = "Ibis"

        # Results validation block (comparison of etl_ibis and etl_pandas outputs)
<<<<<<< HEAD
        #if parameters["validation"] and not parameters["no_ibis"]:
=======
        if parameters["validation"] and not parameters["no_ibis"]:
>>>>>>> 4ebb1fbe
            # print("Validation of ETL query results with original input table ...")
            # cols_to_sort = ['var_0', 'var_1', 'var_2', 'var_3', 'var_4']
            #
            # x_ibis = pd.concat([x_train_ibis, x_test_ibis])
            # y_ibis = pd.concat([y_train_ibis, y_test_ibis])
            # etl_ibis_res = pd.concat([x_ibis, y_ibis], axis=1)
            # etl_ibis_res = etl_ibis_res.sort_values(by=cols_to_sort)
            # x = pd.concat([x_train, x_test])
            # y = pd.concat([y_train, y_test])
            # etl_pandas_res = pd.concat([x, y], axis=1)
            # etl_pandas_res = etl_pandas_res.sort_values(by=cols_to_sort)

            # print("Validating queries results (var_xx columns) ...")
            # compare_result1 = compare_dataframes(ibis_df=[etl_ibis_res[var_cols]],
            #                                      pandas_df=[etl_pandas_res[var_cols]])
            # print("Validating queries results (var_xx_count columns) ...")
            # compare_result2 = compare_dataframes(ibis_df=[etl_ibis_res[count_cols]],
            #                                      pandas_df=[etl_pandas_res[count_cols]])
            # print("Validating queries results (var_xx_gt1 columns) ...")
            # compare_result3 = compare_dataframes(ibis_df=[etl_ibis_res[gt1_cols]],
            #                                      pandas_df=[etl_pandas_res[gt1_cols]])
            # print("Validating queries results (target column) ...")
            # compare_result4 = compare_dataframes(ibis_df=[etl_ibis_res['target0']],
            #                                      pandas_df=[etl_pandas_res['target']])

            # for score in ml_scores:
            #     if ml_scores[score] == ml_scores_ibis[score]:
            #         print(f"{score} are equal")
            #     else:
            #         print(
            #             f"{score} aren't equal: Ibis={ml_scores_ibis[score]}, Pandas={ml_scores[score]}")

<<<<<<< HEAD
    except Exception:
        traceback.print_exc(file=sys.stdout)
        sys.exit(1)

    return {"ETL": [etl_times_ibis, etl_times], "ML": [ml_times_ibis, ml_times]}
=======
        return {"ETL": [etl_times_ibis, etl_times], "ML": [ml_times_ibis, ml_times]}
    except Exception:
        traceback.print_exc(file=sys.stdout)
        sys.exit(1)
>>>>>>> 4ebb1fbe
<|MERGE_RESOLUTION|>--- conflicted
+++ resolved
@@ -86,24 +86,12 @@
         etl_keys,
 ):
     tmp_table_name = "tmp_table"
-<<<<<<< HEAD
 
     etl_times = {key: 0.0 for key in etl_keys}
 
     omnisci_server_worker.create_database(
         database_name, delete_if_exists=delete_old_database
     )
-
-    time.sleep(2)
-    omnisci_server_worker.connect_to_server(database=database_name)
-=======
-
-    etl_times = {key: 0.0 for key in etl_keys}
-
-    omnisci_server_worker.create_database(
-        database_name, delete_if_exists=delete_old_database
-    )
->>>>>>> 4ebb1fbe
 
     if run_import_queries:
         etl_times_import = {
@@ -194,14 +182,8 @@
         table_import.read_csv(filename, delimiter=",")
         etl_times["t_readcsv"] = timer() - t0
 
-<<<<<<< HEAD
-    conn = omnisci_server_worker.connect_to_server(ipc=ipc_connection)
-    db = conn.database(database_name)
-    table = db.table(table_name)
-=======
     omnisci_server_worker.connect_to_server(database_name, ipc=ipc_connection)
     table = omnisci_server_worker.database(database_name).table(table_name)
->>>>>>> 4ebb1fbe
 
     # group_by/count, merge (join) and filtration queries
     # We are making 400 columns and then insert them into original table thus avoiding
@@ -236,19 +218,11 @@
     table = table.mutate(cast_cols)
 
     table_df = table.execute()
-<<<<<<< HEAD
 
     etl_times["t_etl"] = timer() - t_etl_start
     return table_df, etl_times
 
 
-=======
-
-    etl_times["t_etl"] = timer() - t_etl_start
-    return table_df, etl_times
-
-
->>>>>>> 4ebb1fbe
 def split_step(data, target):
     t0 = timer()
     train, valid = data[:-10000], data[-10000:]
@@ -309,19 +283,11 @@
 
     ml_scores["mse"] = mse(y_test, yp)
     ml_scores["cod"] = cod(y_test, yp)
-<<<<<<< HEAD
 
     ml_times["t_ml"] += ml_times["t_train"] + ml_times["t_inference"]
 
     return ml_scores, ml_times
 
-=======
-
-    ml_times["t_ml"] += ml_times["t_train"] + ml_times["t_inference"]
-
-    return ml_scores, ml_times
-
->>>>>>> 4ebb1fbe
 
 def run_benchmark(parameters):
     ignored_parameters = {
@@ -331,14 +297,11 @@
     warnings.warn(f"Parameters {ignored_parameters} are irnored", RuntimeWarning)
 
     parameters["data_file"] = parameters["data_file"].replace("'", "")
-<<<<<<< HEAD
 
     etl_times_ibis = None
     etl_times = None
     ml_times_ibis = None
     ml_times = None
-=======
->>>>>>> 4ebb1fbe
 
     var_cols = ["var_%s" % i for i in range(200)]
     count_cols = ["var_%s_count" % i for i in range(200)]
@@ -412,11 +375,7 @@
                 ml_scores_ibis["Backend"] = "Ibis"
 
         # Results validation block (comparison of etl_ibis and etl_pandas outputs)
-<<<<<<< HEAD
         #if parameters["validation"] and not parameters["no_ibis"]:
-=======
-        if parameters["validation"] and not parameters["no_ibis"]:
->>>>>>> 4ebb1fbe
             # print("Validation of ETL query results with original input table ...")
             # cols_to_sort = ['var_0', 'var_1', 'var_2', 'var_3', 'var_4']
             #
@@ -449,15 +408,8 @@
             #         print(
             #             f"{score} aren't equal: Ibis={ml_scores_ibis[score]}, Pandas={ml_scores[score]}")
 
-<<<<<<< HEAD
     except Exception:
         traceback.print_exc(file=sys.stdout)
         sys.exit(1)
 
-    return {"ETL": [etl_times_ibis, etl_times], "ML": [ml_times_ibis, ml_times]}
-=======
-        return {"ETL": [etl_times_ibis, etl_times], "ML": [ml_times_ibis, ml_times]}
-    except Exception:
-        traceback.print_exc(file=sys.stdout)
-        sys.exit(1)
->>>>>>> 4ebb1fbe
+    return {"ETL": [etl_times_ibis, etl_times], "ML": [ml_times_ibis, ml_times]}