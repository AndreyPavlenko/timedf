import mysql.connector
import argparse
import time
import sys
import os
import ibis

<<<<<<< HEAD
parser = argparse.ArgumentParser(description='Run Santander benchmark using Ibis.')

parser.add_argument('-e', default=omnisci_executable, help='Path to executable "omnisql".')
parser.add_argument('-r', default="report_santander_ibis.csv", help="Report file name.")
parser.add_argument('-dp', default=datafile_directory, help="Datafile that should be loaded.")
parser.add_argument('-i', default=5, type=int, help="Number of iterations to run every query. Best result is selected.")
parser.add_argument('-dnd', action='store_true', help="Do not delete old table.")
parser.add_argument('-dni', action='store_true', help="Do not create new table and import any data from CSV files.")
parser.add_argument("-port", default=62074, type=int, help="TCP port that omnisql client should use to connect to server.")

parser.add_argument("-db-server", default="localhost", help="Host name of MySQL server.")
parser.add_argument("-db-port", default=3306, type=int, help="Port number of MySQL server.")
parser.add_argument("-db-user", default="", help="Username to use to connect to MySQL database. If user name is specified, script attempts to store results in MySQL database using other -db-* parameters.")
parser.add_argument("-db-pass", default="omniscidb", help="Password to use to connect to MySQL database.")
parser.add_argument("-db-name", default="omniscidb", help="MySQL database to use to store benchmark results.")
parser.add_argument("-db-table", help="Table to use to store results for this benchmark.")

parser.add_argument("-commit", default="1234567890123456789012345678901234567890", help="Commit hash to use to record this benchmark results.")

args = parser.parse_args()

if args.i < 1:
    print("Bad number of iterations specified", args.i)

def print_omnisci_output(stdout):
    for line in iter(stdout.readline, b''):
        print("OMNISCI>>", line.decode().strip())

datafile_columns_names = ["ID_code", "target"] + ["var_" + str(index) for index in range(200)]
datafile_columns_types = ["string", "int16"] + ["float32" for _ in range(200)]

schema_train = ibis.Schema(
    names = datafile_columns_names,
    types = datafile_columns_types
)

omnisci_server = server.Omnisci_server(omnisci_executable=args.e, omnisci_port=args.port, database_name=database_name)
omnisci_server.launch()

time.sleep(2)
conn = omnisci_server.connect_to_server()

db_reporter = None
if args.db_user is not "":
    print("Connecting to database")
    db = mysql.connector.connect(host=args.db_server, port=args.db_port, user=args.db_user, passwd=args.db_pass, db=args.db_name)
    db_reporter = report.DbReport(db, args.db_table, {
        'QueryName': 'VARCHAR(500) NOT NULL',
        'FirstExecTimeMS': 'BIGINT UNSIGNED',
        'WorstExecTimeMS': 'BIGINT UNSIGNED',
        'BestExecTimeMS': 'BIGINT UNSIGNED',
        'AverageExecTimeMS': 'BIGINT UNSIGNED',
        'TotalTimeMS': 'BIGINT UNSIGNED'
    }, {
        'ScriptName': 'santander_ibis.py',
        'CommitHash': args.commit
    })

# Delete old table
if not args.dnd:
    print("Deleting", database_name ,"old database")
    try:
        conn.drop_database(database_name, force=True)
        time.sleep(2)
        conn = omnisci_server.connect_to_server()
    except Exception as err:
        print("Failed to delete", database_name, "old database: ", err)


print("Creating new database")
try:
    conn.create_database(database_name) # Ibis list_databases method is not supported yet
except Exception as err:
    print("Database creation is skipped, because of error:", err)


cast_dict_train = {('var_%s'%str(i)):'float32' for i in range(200)}
cast_dict_train['target'] = 'int16'

if not args.dni:
    # Datafiles import
    t_import_pandas, t_import_ibis = omnisci_server.import_data_by_ibis(table_name = train_table_name, data_files_names=args.dp, files_limit=1, columns_names=datafile_columns_names, columns_types=datafile_columns_types, cast_dict=cast_dict_train, header=0)
    print("Pandas import time:", t_import_pandas)
    print("Ibis import time:", t_import_ibis)

try:
    db = conn.database(database_name)
except Exception as err:
    print("Failed to connect to database:", err)

try:
    tables_names = db.list_tables()
    print("Database tables:", tables_names)
except Exception as err:
    print("Failed to read database tables:", err)

try:
    df = db.table(train_table_name)
except Exception as err:
    print("Failed to access", train_table_name, "table:", err)



# Since OmniSciDB doesn't support JOIN operation for tables with non-integer
# values, tables for filter and split queries were reproduced by Pandas (as it
# it was done in the similar Pandas benchmark https://gitlab.devtools.intel.com/jianminl/rapids-response-e2e-workloads/blob/master/e2e/santander/santander_cpu.py)

train_pd = omnisci_server.get_pd_df(table_name=train_table_name)

for i in range(200):
    col = 'var_%d'%i
    var_count = train_pd.groupby(col).agg({col:'count'})
    var_count.columns = ['%s_count'%col]
    var_count = var_count.reset_index()
    train_pd = train_pd.merge(var_count,on=col,how='left')

for i in range(200):
    col = 'var_%d'%i
    mask = train_pd['%s_count'%col]>1
    train_pd.loc[mask,'%s_gt1'%col] = train_pd.loc[mask,col]


datafile_columns_names_train_pd = datafile_columns_names + ["var_" + str(index) + "_count" for index in range(200)] + ["var_" + str(index) + "_gt1" for index in range(200)]
datafile_columns_types_train_pd = datafile_columns_types + ["float32" for _ in range(200)] + ["float32" for _ in range(200)]

schema_train_pd = ibis.Schema(
    names = datafile_columns_names_train_pd,
    types = datafile_columns_types_train_pd
)

cast_dict = {}
cast_dict['target'] = 'int16'
for i in range(200):
    cast_dict['var_%s'%str(i)] = 'float32'
    cast_dict['var_%s'%str(i)+'_count'] = 'float32'
    cast_dict['var_%s'%str(i)+'_gt1'] = 'float32'

train_pd = train_pd.astype(dtype=cast_dict, copy=False)

conn.create_table(table_name = 'train_pd_table', schema=schema_train_pd, database=database_name)
conn.load_data('train_pd_table', train_pd)
train_pd_ibis = db.table('train_pd_table')


table_name_where = 'train_where_table'
datafile_columns_names_train_where = datafile_columns_names + ["var_" + str(index) + "_count" for index in range(200)]
datafile_columns_types_train_where = datafile_columns_types + ["float32" for _ in range(200)]

schema_train_where = ibis.Schema(
    names = datafile_columns_names_train_where,
    types = datafile_columns_types_train_where
)

train = train_pd.copy()
train_selected = train[datafile_columns_names_train_where]
conn.create_table(table_name = table_name_where, schema=schema_train_where, database=database_name)
conn.load_data(table_name_where, train_selected)
train_where_ibis = db.table(table_name_where)



# Queries definitions
tmp_table_name = 'tmp_table'
=======
sys.path.append(os.path.join(os.path.dirname(__file__), ".."))
from server import OmnisciServer
from report import DbReport
from server_worker import OmnisciServerWorker


>>>>>>> 37f02716
def q1():
    t0 = time.time()
    _, _ = omnisci_server_worker.import_data_by_ibis(table_name=tmp_table_name,
                                                     data_files_names=args.dp, files_limit=1,
                                                     columns_names=datafile_columns_names,
                                                     columns_types=datafile_columns_types,
                                                     cast_dict=cast_dict_train, header=0)
    t_import = time.time() - t0
<<<<<<< HEAD
    omnisci_server.drop_table(tmp_table_name)
=======
    omnisci_server_worker.drop_table(tmp_table_name)
>>>>>>> 37f02716

    return t_import


def q2():
    for i in range(200):
        t_groupby = 0
        col = 'var_%d' % i
        t0 = time.time()
        metric = df[col].count().name('%s_count' % col)
        group_by_expr = df.group_by(col).aggregate(metric)
        _ = group_by_expr.execute()
        t_groupby += time.time() - t0

<<<<<<< HEAD

=======
>>>>>>> 37f02716
    return t_groupby


def q3():
    t_where = 0
    global train_where_ibis

    for c, col in enumerate(['var_0', 'var_1', 'var_2']):
        for i in range(1, 4):
            t0 = time.time()
            train_where_ibis[
                train_where_ibis['%s_count' % col] == i].execute()
            t_where += time.time() - t0

    t0 = time.time()
    train_where_ibis[
        train_where_ibis['%s_count' % col] > i].execute()
    t_where += time.time() - t0

    col_to_sel = datafile_columns_names + ["var_" + str(index) + "_count" for index in
                                           range(200)]
    train_where_ibis2 = train_pd_ibis[col_to_sel]
    for i in range(200):
        col = 'var_%d' % i
        t0 = time.time()
        mask = train_where_ibis2['%s_count' % col] > 1
        t_where += time.time() - t0

        col_to_sel += ['%s_gt1' % col]
        train_where_ibis2 = train_pd_ibis[col_to_sel]

    return t_where

<<<<<<< HEAD
def q4e():
    t_split_compile = 0
    t0 = time.time()
    train_pd_ibis[0:190000].compile()
    train_pd_ibis[190000:200000].compile()
    # train,valid = train_pd_ibis[0:190000].execute(),train_pd_ibis[190000:200000].execute()
    t_split_compile = time.time() - t0

    return t_split_compile

def q4e2():
    t_split = 0
    t0 = time.time()
    train,valid = train_pd_ibis[0:190000].execute(1),train_pd_ibis[190000:200000].execute(1)
    t_split = time.time() - t0

    return t_split

def q4e3():
    t_split = 0
    t0 = time.time()
    train,valid = train_pd_ibis[0:190000].execute(0),train_pd_ibis[190000:200000].execute(0)
    t_split = time.time() - t0

    return t_split
=======
>>>>>>> 37f02716

def q4():
    t0 = time.time()
    train_pd_ibis[0:190000].execute()
    train_pd_ibis[190000:200000].execute()
    t_split = time.time() - t0

    return t_split

<<<<<<< HEAD
queries_list = [q1, q2, q3, q4e, q4e2, q4e3, q4]
=======

queries_list = [q1, q2, q3, q4]
>>>>>>> 37f02716
queries_description = {}
queries_description[1] = 'Santander data file import query'
queries_description[2] = 'Ibis group_gy and count query'
queries_description[3] = 'Rows filtration query'
queries_description[4] = 'Rows split query (compile only)'
queries_description[5] = 'Rows split query (execute limit = 1)'
queries_description[6] = 'Rows split query (execute limit = 0)'
queries_description[7] = 'Rows split query'

omnisci_executable = "../omnisci/build/bin/omnisci_server"
datafile_directory = "/localdisk/work/train.csv"
train_table_name = "train_table"
omnisci_server = None

parser = argparse.ArgumentParser(description='Run Santander benchmark using Ibis.')

parser.add_argument('-e', default=omnisci_executable, help='Path to executable "omnisql".')
parser.add_argument('-r', default="report_santander_ibis.csv", help="Report file name.")
parser.add_argument('-dp', default=datafile_directory, help="Datafile that should be loaded.")
parser.add_argument('-i', default=5, type=int,
                    help="Number of iterations to run every query. Best result is selected.")
parser.add_argument('-dnd', action='store_true', help="Do not delete old table.")
parser.add_argument('-dni', action='store_true',
                    help="Do not create new table and import any data from CSV files.")
parser.add_argument("-port", default=62074, type=int,
                    help="TCP port that omnisql client should use to connect to server.")
parser.add_argument("-u", default="admin",
                    help="User name to use on omniscidb server.")
parser.add_argument("-p", default="HyperInteractive",
                    help="User password to use on omniscidb server.")
parser.add_argument("-n", default="agent_test_ibis",
                    help="Database name to use on omniscidb server.")

parser.add_argument("-db-server", default="localhost", help="Host name of MySQL server.")
parser.add_argument("-db-port", default=3306, type=int, help="Port number of MySQL server.")
parser.add_argument("-db-user", default="",
                    help="Username to use to connect to MySQL database. "
                         "If user name is specified, script attempts to store results in "
                         "MySQL database using other -db-* parameters.")
parser.add_argument("-db-pass", default="omniscidb",
                    help="Password to use to connect to MySQL database.")
parser.add_argument("-db-name", default="omniscidb",
                    help="MySQL database to use to store benchmark results.")
parser.add_argument("-db-table", help="Table to use to store results for this benchmark.")

parser.add_argument("-commit_omnisci", dest="commit_omnisci",
                    default="1234567890123456789012345678901234567890",
                    help="Omnisci commit hash to use for tests.")
parser.add_argument("-commit_ibis", dest="commit_ibis",
                    default="1234567890123456789012345678901234567890",
                    help="Ibis commit hash to use for tests.")

try:
<<<<<<< HEAD
    pt = threading.Thread(target=print_omnisci_output, args=(omnisci_server.server_process.stdout,), daemon=True)
    pt.start()

    with open(args.r, "w") as report:
        t_begin = time.time()
        for query_number in range(0, 6):
            exec_times = [None]*5
            best_exec_time = float("inf")
            worst_exec_time = 0.0
            first_exec_time = float("inf")
            times_sum = 0.0
            for iteration in range(1, args.i + 1):
                print("Running query number:", query_number + 1, "Iteration number:", iteration)
                time_tmp = int(round(queries_list[query_number]() * 1000))
                exec_times[iteration - 1] = time_tmp
                if iteration == 1:
                    first_exec_time = exec_times[iteration - 1]
                if best_exec_time > exec_times[iteration - 1]:
                    best_exec_time = exec_times[iteration - 1]
                if iteration != 1 and worst_exec_time < exec_times[iteration - 1]:
                    worst_exec_time = exec_times[iteration - 1]
                if iteration != 1:
                    times_sum += exec_times[iteration - 1]
            average_exec_time = times_sum/(args.i - 1)
            total_exec_time = int(round(time.time() - t_begin))
            print("Query", query_number + 1, "Exec time (ms):", best_exec_time, "Total time (s):", total_exec_time)
            print("QueryName: ",  queries_description[query_number + 1], ",",
                  "FirstExecTimeMS: ", first_exec_time, ",",
                  "WorstExecTimeMS: ", worst_exec_time, ",",
                  "BestExecTimeMS: ", best_exec_time, ",",
                  "AverageExecTimeMS: ", average_exec_time, ",",
                  "TotalTimeMS: ", total_exec_time, ",",
                  "", '\n', file=report, sep='', end='', flush=True)
            if db_reporter is not None:
                db_reporter.submit({
                    'QueryName': queries_description[query_number + 1],
                    'FirstExecTimeMS': first_exec_time,
                    'WorstExecTimeMS': worst_exec_time,
                    'BestExecTimeMS': best_exec_time,
                    'AverageExecTimeMS': average_exec_time,
                    'TotalTimeMS': total_exec_time
                })
except IOError as err:
    print("Failed writing report file", args.r, err)
=======
    args = parser.parse_args()

    if args.i < 1:
        print("Bad number of iterations specified", args.i)

    datafile_columns_names = ["ID_code", "target"] + ["var_" + str(index) for index in range(200)]
    datafile_columns_types = ["string", "int16"] + ["float32" for _ in range(200)]

    schema_train = ibis.Schema(
        names=datafile_columns_names,
        types=datafile_columns_types
    )

    database_name = args.n
    omnisci_server = OmnisciServer(omnisci_executable=args.e, omnisci_port=args.port,
                                   database_name=database_name, user=args.u,
                                   password=args.p)
    omnisci_server.launch()
    omnisci_server_worker = OmnisciServerWorker(omnisci_server)

    time.sleep(2)
    conn = omnisci_server_worker.connect_to_server()

    db_reporter = None
    if args.db_user is not "":
        print("Connecting to database")
        db = mysql.connector.connect(host=args.db_server, port=args.db_port, user=args.db_user,
                                     passwd=args.db_pass, db=args.db_name)
        db_reporter = DbReport(db, args.db_table, {
            'QueryName': 'VARCHAR(500) NOT NULL',
            'FirstExecTimeMS': 'BIGINT UNSIGNED',
            'WorstExecTimeMS': 'BIGINT UNSIGNED',
            'BestExecTimeMS': 'BIGINT UNSIGNED',
            'AverageExecTimeMS': 'BIGINT UNSIGNED',
            'TotalTimeMS': 'BIGINT UNSIGNED',
            'IbisCommitHash': 'VARCHAR(500) NOT NULL'
        }, {
            'ScriptName': 'santander_ibis.py',
            'CommitHash': args.commit_omnisci
        })

    # Delete old table
    if not args.dnd:
        print("Deleting", database_name, "old database")
        try:
            conn.drop_database(database_name, force=True)
            time.sleep(2)
            conn = omnisci_server_worker.connect_to_server()
        except Exception as err:
            print("Failed to delete", database_name, "old database: ", err)

    print("Creating new database")
    try:
        conn.create_database(database_name)  # Ibis list_databases method is not supported yet
    except Exception as err:
        print("Database creation is skipped, because of error:", err)

    cast_dict_train = {('var_%s' % str(i)): 'float32' for i in range(200)}
    cast_dict_train['target'] = 'int16'

    args.dp = args.dp.replace("'", "")
    if not args.dni:
        # Datafiles import
        t_import_pandas, t_import_ibis = omnisci_server_worker.import_data_by_ibis(
            table_name=train_table_name, data_files_names=args.dp, files_limit=1,
            columns_names=datafile_columns_names, columns_types=datafile_columns_types,
            cast_dict=cast_dict_train, header=0)
        print("Pandas import time:", t_import_pandas)
        print("Ibis import time:", t_import_ibis)

    try:
        db = conn.database(database_name)
    except Exception as err:
        print("Failed to connect to database:", err)

    try:
        tables_names = db.list_tables()
        print("Database tables:", tables_names)
    except Exception as err:
        print("Failed to read database tables:", err)

    try:
        df = db.table(train_table_name)
    except Exception as err:
        print("Failed to access", train_table_name, "table:", err)

    # Since OmniSciDB doesn't support JOIN operation for tables with non-integer
    # values, tables for filter and split queries were reproduced by Pandas (as it
    # it was done in the similar Pandas benchmark
    # https://gitlab.devtools.intel.com/jianminl/rapids-response-e2e-workloads/blob/master/e2e/santander/santander_cpu.py)

    train_pd = omnisci_server_worker.get_pd_df(table_name=train_table_name)

    for i in range(200):
        col = 'var_%d' % i
        var_count = train_pd.groupby(col).agg({col: 'count'})
        var_count.columns = ['%s_count' % col]
        var_count = var_count.reset_index()
        train_pd = train_pd.merge(var_count, on=col, how='left')

    for i in range(200):
        col = 'var_%d' % i
        mask = train_pd['%s_count' % col] > 1
        train_pd.loc[mask, '%s_gt1' % col] = train_pd.loc[mask, col]

    datafile_columns_names_train_pd = datafile_columns_names + [
        "var_" + str(index) + "_count" for index in range(200)] + [
        "var_" + str(index) + "_gt1" for index in range(200)]
    datafile_columns_types_train_pd = datafile_columns_types + [
        "float32" for _ in range(200)] + [
        "float32" for _ in range(200)]

    schema_train_pd = ibis.Schema(
        names=datafile_columns_names_train_pd,
        types=datafile_columns_types_train_pd
    )

    cast_dict = {}
    cast_dict['target'] = 'int16'
    for i in range(200):
        cast_dict['var_%s' % str(i)] = 'float32'
        cast_dict['var_%s' % str(i) + '_count'] = 'float32'
        cast_dict['var_%s' % str(i) + '_gt1'] = 'float32'

    train_pd = train_pd.astype(dtype=cast_dict, copy=False)

    conn.create_table(table_name='train_pd_table', schema=schema_train_pd, database=database_name)
    conn.load_data('train_pd_table', train_pd)
    train_pd_ibis = db.table('train_pd_table')

    table_name_where = 'train_where_table'
    datafile_columns_names_train_where = datafile_columns_names + ["var_" + str(index) + "_count"
                                                                   for index in range(200)]
    datafile_columns_types_train_where = datafile_columns_types + ["float32" for _ in range(200)]

    schema_train_where = ibis.Schema(
        names=datafile_columns_names_train_where,
        types=datafile_columns_types_train_where
    )

    train = train_pd.copy()
    train_selected = train[datafile_columns_names_train_where]
    conn.create_table(table_name=table_name_where, schema=schema_train_where,
                      database=database_name)
    conn.load_data(table_name_where, train_selected)
    train_where_ibis = db.table(table_name_where)

    # Queries definitions
    tmp_table_name = 'tmp_table'

    try:
        with open(args.r, "w") as report:
            t_begin = time.time()
            for query_number in range(0, 4):
                exec_times = [None] * 5
                best_exec_time = float("inf")
                worst_exec_time = 0.0
                first_exec_time = float("inf")
                times_sum = 0.0
                for iteration in range(1, args.i + 1):
                    print("Running query number:", query_number + 1, "Iteration number:", iteration)
                    time_tmp = int(round(queries_list[query_number]() * 1000))
                    exec_times[iteration - 1] = time_tmp
                    if iteration == 1:
                        first_exec_time = exec_times[iteration - 1]
                    if best_exec_time > exec_times[iteration - 1]:
                        best_exec_time = exec_times[iteration - 1]
                    if iteration != 1 and worst_exec_time < exec_times[iteration - 1]:
                        worst_exec_time = exec_times[iteration - 1]
                    if iteration != 1:
                        times_sum += exec_times[iteration - 1]
                average_exec_time = times_sum / (args.i - 1)
                total_exec_time = int(round(time.time() - t_begin))
                print("Query", query_number + 1, "Exec time (ms):", best_exec_time,
                      "Total time (s):", total_exec_time)
                print("QueryName: ", queries_description[query_number + 1], ",",
                      "IbisCommitHash", args.commit_ibis, ",",
                      "FirstExecTimeMS: ", first_exec_time, ",",
                      "WorstExecTimeMS: ", worst_exec_time, ",",
                      "BestExecTimeMS: ", best_exec_time, ",",
                      "AverageExecTimeMS: ", average_exec_time, ",",
                      "TotalTimeMS: ", total_exec_time, ",",
                      "", '\n', file=report, sep='', end='', flush=True)
                if db_reporter is not None:
                    db_reporter.submit({
                        'QueryName': queries_description[query_number + 1],
                        'IbisCommitHash': args.commit_ibis,
                        'FirstExecTimeMS': first_exec_time,
                        'WorstExecTimeMS': worst_exec_time,
                        'BestExecTimeMS': best_exec_time,
                        'AverageExecTimeMS': average_exec_time,
                        'TotalTimeMS': total_exec_time
                    })
    except IOError as err:
        print("Failed writing report file", args.r, err)
except Exception as exc:
    print("Failed: ", exc)
>>>>>>> 37f02716
finally:
    if omnisci_server:
        omnisci_server.terminate()<|MERGE_RESOLUTION|>--- conflicted
+++ resolved
@@ -5,178 +5,12 @@
 import os
 import ibis
 
-<<<<<<< HEAD
-parser = argparse.ArgumentParser(description='Run Santander benchmark using Ibis.')
-
-parser.add_argument('-e', default=omnisci_executable, help='Path to executable "omnisql".')
-parser.add_argument('-r', default="report_santander_ibis.csv", help="Report file name.")
-parser.add_argument('-dp', default=datafile_directory, help="Datafile that should be loaded.")
-parser.add_argument('-i', default=5, type=int, help="Number of iterations to run every query. Best result is selected.")
-parser.add_argument('-dnd', action='store_true', help="Do not delete old table.")
-parser.add_argument('-dni', action='store_true', help="Do not create new table and import any data from CSV files.")
-parser.add_argument("-port", default=62074, type=int, help="TCP port that omnisql client should use to connect to server.")
-
-parser.add_argument("-db-server", default="localhost", help="Host name of MySQL server.")
-parser.add_argument("-db-port", default=3306, type=int, help="Port number of MySQL server.")
-parser.add_argument("-db-user", default="", help="Username to use to connect to MySQL database. If user name is specified, script attempts to store results in MySQL database using other -db-* parameters.")
-parser.add_argument("-db-pass", default="omniscidb", help="Password to use to connect to MySQL database.")
-parser.add_argument("-db-name", default="omniscidb", help="MySQL database to use to store benchmark results.")
-parser.add_argument("-db-table", help="Table to use to store results for this benchmark.")
-
-parser.add_argument("-commit", default="1234567890123456789012345678901234567890", help="Commit hash to use to record this benchmark results.")
-
-args = parser.parse_args()
-
-if args.i < 1:
-    print("Bad number of iterations specified", args.i)
-
-def print_omnisci_output(stdout):
-    for line in iter(stdout.readline, b''):
-        print("OMNISCI>>", line.decode().strip())
-
-datafile_columns_names = ["ID_code", "target"] + ["var_" + str(index) for index in range(200)]
-datafile_columns_types = ["string", "int16"] + ["float32" for _ in range(200)]
-
-schema_train = ibis.Schema(
-    names = datafile_columns_names,
-    types = datafile_columns_types
-)
-
-omnisci_server = server.Omnisci_server(omnisci_executable=args.e, omnisci_port=args.port, database_name=database_name)
-omnisci_server.launch()
-
-time.sleep(2)
-conn = omnisci_server.connect_to_server()
-
-db_reporter = None
-if args.db_user is not "":
-    print("Connecting to database")
-    db = mysql.connector.connect(host=args.db_server, port=args.db_port, user=args.db_user, passwd=args.db_pass, db=args.db_name)
-    db_reporter = report.DbReport(db, args.db_table, {
-        'QueryName': 'VARCHAR(500) NOT NULL',
-        'FirstExecTimeMS': 'BIGINT UNSIGNED',
-        'WorstExecTimeMS': 'BIGINT UNSIGNED',
-        'BestExecTimeMS': 'BIGINT UNSIGNED',
-        'AverageExecTimeMS': 'BIGINT UNSIGNED',
-        'TotalTimeMS': 'BIGINT UNSIGNED'
-    }, {
-        'ScriptName': 'santander_ibis.py',
-        'CommitHash': args.commit
-    })
-
-# Delete old table
-if not args.dnd:
-    print("Deleting", database_name ,"old database")
-    try:
-        conn.drop_database(database_name, force=True)
-        time.sleep(2)
-        conn = omnisci_server.connect_to_server()
-    except Exception as err:
-        print("Failed to delete", database_name, "old database: ", err)
-
-
-print("Creating new database")
-try:
-    conn.create_database(database_name) # Ibis list_databases method is not supported yet
-except Exception as err:
-    print("Database creation is skipped, because of error:", err)
-
-
-cast_dict_train = {('var_%s'%str(i)):'float32' for i in range(200)}
-cast_dict_train['target'] = 'int16'
-
-if not args.dni:
-    # Datafiles import
-    t_import_pandas, t_import_ibis = omnisci_server.import_data_by_ibis(table_name = train_table_name, data_files_names=args.dp, files_limit=1, columns_names=datafile_columns_names, columns_types=datafile_columns_types, cast_dict=cast_dict_train, header=0)
-    print("Pandas import time:", t_import_pandas)
-    print("Ibis import time:", t_import_ibis)
-
-try:
-    db = conn.database(database_name)
-except Exception as err:
-    print("Failed to connect to database:", err)
-
-try:
-    tables_names = db.list_tables()
-    print("Database tables:", tables_names)
-except Exception as err:
-    print("Failed to read database tables:", err)
-
-try:
-    df = db.table(train_table_name)
-except Exception as err:
-    print("Failed to access", train_table_name, "table:", err)
-
-
-
-# Since OmniSciDB doesn't support JOIN operation for tables with non-integer
-# values, tables for filter and split queries were reproduced by Pandas (as it
-# it was done in the similar Pandas benchmark https://gitlab.devtools.intel.com/jianminl/rapids-response-e2e-workloads/blob/master/e2e/santander/santander_cpu.py)
-
-train_pd = omnisci_server.get_pd_df(table_name=train_table_name)
-
-for i in range(200):
-    col = 'var_%d'%i
-    var_count = train_pd.groupby(col).agg({col:'count'})
-    var_count.columns = ['%s_count'%col]
-    var_count = var_count.reset_index()
-    train_pd = train_pd.merge(var_count,on=col,how='left')
-
-for i in range(200):
-    col = 'var_%d'%i
-    mask = train_pd['%s_count'%col]>1
-    train_pd.loc[mask,'%s_gt1'%col] = train_pd.loc[mask,col]
-
-
-datafile_columns_names_train_pd = datafile_columns_names + ["var_" + str(index) + "_count" for index in range(200)] + ["var_" + str(index) + "_gt1" for index in range(200)]
-datafile_columns_types_train_pd = datafile_columns_types + ["float32" for _ in range(200)] + ["float32" for _ in range(200)]
-
-schema_train_pd = ibis.Schema(
-    names = datafile_columns_names_train_pd,
-    types = datafile_columns_types_train_pd
-)
-
-cast_dict = {}
-cast_dict['target'] = 'int16'
-for i in range(200):
-    cast_dict['var_%s'%str(i)] = 'float32'
-    cast_dict['var_%s'%str(i)+'_count'] = 'float32'
-    cast_dict['var_%s'%str(i)+'_gt1'] = 'float32'
-
-train_pd = train_pd.astype(dtype=cast_dict, copy=False)
-
-conn.create_table(table_name = 'train_pd_table', schema=schema_train_pd, database=database_name)
-conn.load_data('train_pd_table', train_pd)
-train_pd_ibis = db.table('train_pd_table')
-
-
-table_name_where = 'train_where_table'
-datafile_columns_names_train_where = datafile_columns_names + ["var_" + str(index) + "_count" for index in range(200)]
-datafile_columns_types_train_where = datafile_columns_types + ["float32" for _ in range(200)]
-
-schema_train_where = ibis.Schema(
-    names = datafile_columns_names_train_where,
-    types = datafile_columns_types_train_where
-)
-
-train = train_pd.copy()
-train_selected = train[datafile_columns_names_train_where]
-conn.create_table(table_name = table_name_where, schema=schema_train_where, database=database_name)
-conn.load_data(table_name_where, train_selected)
-train_where_ibis = db.table(table_name_where)
-
-
-
-# Queries definitions
-tmp_table_name = 'tmp_table'
-=======
 sys.path.append(os.path.join(os.path.dirname(__file__), ".."))
 from server import OmnisciServer
 from report import DbReport
 from server_worker import OmnisciServerWorker
 
 
->>>>>>> 37f02716
 def q1():
     t0 = time.time()
     _, _ = omnisci_server_worker.import_data_by_ibis(table_name=tmp_table_name,
@@ -185,11 +19,7 @@
                                                      columns_types=datafile_columns_types,
                                                      cast_dict=cast_dict_train, header=0)
     t_import = time.time() - t0
-<<<<<<< HEAD
-    omnisci_server.drop_table(tmp_table_name)
-=======
     omnisci_server_worker.drop_table(tmp_table_name)
->>>>>>> 37f02716
 
     return t_import
 
@@ -204,10 +34,6 @@
         _ = group_by_expr.execute()
         t_groupby += time.time() - t0
 
-<<<<<<< HEAD
-
-=======
->>>>>>> 37f02716
     return t_groupby
 
 
@@ -241,34 +67,6 @@
 
     return t_where
 
-<<<<<<< HEAD
-def q4e():
-    t_split_compile = 0
-    t0 = time.time()
-    train_pd_ibis[0:190000].compile()
-    train_pd_ibis[190000:200000].compile()
-    # train,valid = train_pd_ibis[0:190000].execute(),train_pd_ibis[190000:200000].execute()
-    t_split_compile = time.time() - t0
-
-    return t_split_compile
-
-def q4e2():
-    t_split = 0
-    t0 = time.time()
-    train,valid = train_pd_ibis[0:190000].execute(1),train_pd_ibis[190000:200000].execute(1)
-    t_split = time.time() - t0
-
-    return t_split
-
-def q4e3():
-    t_split = 0
-    t0 = time.time()
-    train,valid = train_pd_ibis[0:190000].execute(0),train_pd_ibis[190000:200000].execute(0)
-    t_split = time.time() - t0
-
-    return t_split
-=======
->>>>>>> 37f02716
 
 def q4():
     t0 = time.time()
@@ -278,20 +76,13 @@
 
     return t_split
 
-<<<<<<< HEAD
-queries_list = [q1, q2, q3, q4e, q4e2, q4e3, q4]
-=======
 
 queries_list = [q1, q2, q3, q4]
->>>>>>> 37f02716
 queries_description = {}
 queries_description[1] = 'Santander data file import query'
 queries_description[2] = 'Ibis group_gy and count query'
 queries_description[3] = 'Rows filtration query'
-queries_description[4] = 'Rows split query (compile only)'
-queries_description[5] = 'Rows split query (execute limit = 1)'
-queries_description[6] = 'Rows split query (execute limit = 0)'
-queries_description[7] = 'Rows split query'
+queries_description[4] = 'Rows split query'
 
 omnisci_executable = "../omnisci/build/bin/omnisci_server"
 datafile_directory = "/localdisk/work/train.csv"
@@ -337,52 +128,6 @@
                     help="Ibis commit hash to use for tests.")
 
 try:
-<<<<<<< HEAD
-    pt = threading.Thread(target=print_omnisci_output, args=(omnisci_server.server_process.stdout,), daemon=True)
-    pt.start()
-
-    with open(args.r, "w") as report:
-        t_begin = time.time()
-        for query_number in range(0, 6):
-            exec_times = [None]*5
-            best_exec_time = float("inf")
-            worst_exec_time = 0.0
-            first_exec_time = float("inf")
-            times_sum = 0.0
-            for iteration in range(1, args.i + 1):
-                print("Running query number:", query_number + 1, "Iteration number:", iteration)
-                time_tmp = int(round(queries_list[query_number]() * 1000))
-                exec_times[iteration - 1] = time_tmp
-                if iteration == 1:
-                    first_exec_time = exec_times[iteration - 1]
-                if best_exec_time > exec_times[iteration - 1]:
-                    best_exec_time = exec_times[iteration - 1]
-                if iteration != 1 and worst_exec_time < exec_times[iteration - 1]:
-                    worst_exec_time = exec_times[iteration - 1]
-                if iteration != 1:
-                    times_sum += exec_times[iteration - 1]
-            average_exec_time = times_sum/(args.i - 1)
-            total_exec_time = int(round(time.time() - t_begin))
-            print("Query", query_number + 1, "Exec time (ms):", best_exec_time, "Total time (s):", total_exec_time)
-            print("QueryName: ",  queries_description[query_number + 1], ",",
-                  "FirstExecTimeMS: ", first_exec_time, ",",
-                  "WorstExecTimeMS: ", worst_exec_time, ",",
-                  "BestExecTimeMS: ", best_exec_time, ",",
-                  "AverageExecTimeMS: ", average_exec_time, ",",
-                  "TotalTimeMS: ", total_exec_time, ",",
-                  "", '\n', file=report, sep='', end='', flush=True)
-            if db_reporter is not None:
-                db_reporter.submit({
-                    'QueryName': queries_description[query_number + 1],
-                    'FirstExecTimeMS': first_exec_time,
-                    'WorstExecTimeMS': worst_exec_time,
-                    'BestExecTimeMS': best_exec_time,
-                    'AverageExecTimeMS': average_exec_time,
-                    'TotalTimeMS': total_exec_time
-                })
-except IOError as err:
-    print("Failed writing report file", args.r, err)
-=======
     args = parser.parse_args()
 
     if args.i < 1:
@@ -580,7 +325,6 @@
         print("Failed writing report file", args.r, err)
 except Exception as exc:
     print("Failed: ", exc)
->>>>>>> 37f02716
 finally:
     if omnisci_server:
         omnisci_server.terminate()