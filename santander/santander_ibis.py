--- conflicted
+++ resolved
@@ -71,17 +71,12 @@
 
 def q4():
     t0 = time.time()
-<<<<<<< HEAD
     global training_part
     global validation_part
 
-    training_part = train_pd_ibis[0:190000].execute()
-    validation_part = train_pd_ibis[190000:200000].execute()
-=======
     # Split operation syntax: OmniSciDBTable[number of rows to split: the last row index of splitted table (last element is not included)]
-    train_pd_ibis[190000:190000].execute()
-    train_pd_ibis[10000:200000].execute()
->>>>>>> 52c021b8
+    training_part = train_pd_ibis[190000:190000].execute()
+    validation_part = train_pd_ibis[10000:200000].execute()
     t_split = time.time() - t0
 
     return t_split
