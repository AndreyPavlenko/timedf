import gzip
import os
import subprocess
import sys
import time

import ibis
import pandas as pd

sys.path.append(os.path.join(os.path.dirname(__file__), ".."))
from utils import convert_type_ibis2pandas


class OmnisciServerWorker:
    _imported_pd_df = {}

    def __init__(self, omnisci_server):
        self.omnisci_server = omnisci_server
        self._command_2_import_CSV = "COPY %s FROM '%s' WITH (header='%s');"
        self._conn = None

    def _get_omnisci_cmd_line(
        self, database_name=None, user=None, password=None, server_port=None
    ):
        if not database_name:
            database_name = self.omnisci_server.database_name
        if not user:
            user = self.omnisci_server.user
        if not password:
            password = self.omnisci_server.password
        if not server_port:
            server_port = str(self.omnisci_server.server_port)
        return (
            [self.omnisci_server.omnisci_sql_executable]
            + [database_name, "-u", user, "-p", password]
            + ["--port", server_port]
        )

    def _read_csv_datafile(
        self,
        file_name,
        columns_names,
        columns_types=None,
        header=None,
        compression_type="gzip",
        nrows=None,
        skiprows=None,
    ):
        "Read csv by Pandas. Function returns Pandas DataFrame,\
        which can be used by ibis load_data function"

        print("Reading datafile", file_name)
        types = None
        if columns_types:
            types = {
                columns_names[i]: columns_types[i] for i in range(len(columns_names))
            }
        if compression_type == "gzip":
            with gzip.open(file_name) as f:
                return pd.read_csv(
                    f, names=columns_names, dtype=types, nrows=nrows, header=header
                )

        return pd.read_csv(
            file_name,
            compression=compression_type,
            names=columns_names,
            dtype=types,
            nrows=nrows,
            header=header,
            skiprows=skiprows,
        )

    def import_data_by_pandas(
        self,
        data_files_names,
        files_limit,
        columns_names,
        nrows=None,
        compression_type="gzip",
    ):
        "Import CSV files using Pandas read_csv to the Pandas.DataFrame"

        if files_limit == 1:
            return self._read_csv_datafile(
                file_name=data_files_names[0],
                columns_names=columns_names,
                header=None,
                compression_type=compression_type,
                nrows=nrows,
            )
        else:
            df_from_each_file = (
                self._read_csv_datafile(
                    file_name=f,
                    columns_names=columns_names,
                    header=None,
                    compression_type=compression_type,
                    nrows=nrows,
                )
                for f in data_files_names[:files_limit]
            )
            return pd.concat(df_from_each_file, ignore_index=True)

<<<<<<< HEAD
    def connect_to_server(self, database=None, ipc=False):
=======
    def connect_to_server(self, database=None, ipc=None):
>>>>>>> 4ebb1fbe
        "Connect to Omnisci server using Ibis framework"

        if self._conn:
            self._conn.close()
        self._conn = ibis.omniscidb.connect(
            host="localhost",
            port=self.omnisci_server.server_port,
            user=self.omnisci_server.user,
            database=database,
            password=self.omnisci_server.password,
            ipc=ipc,
        )
        if database:
            self.omnisci_server.database_name = database
<<<<<<< HEAD
        return self._conn
=======
>>>>>>> 4ebb1fbe

    def get_conn(self):
        return self._conn

    def database(self, name):
        return self._conn.database(name)

    def create_table(self, *arg, **kwargs):
        "Wrapper for OmniSciDBClient.create_table"
        self._conn.create_table(*arg, **kwargs)

    def terminate(self):
        if self._conn:
            self._conn.close()
            self._conn = None

    def import_data(
        self,
        table_name,
        data_files_names,
        files_limit,
        columns_names,
        columns_types,
        header=False,
    ):
        "Import CSV files to the OmniSciDB using COPY SQL statement"

        if header:
            header_value = "true"
        elif not header:
            header_value = "false"
        else:
            print("Wrong value of header argument!")
            sys.exit(2)

        schema_table = ibis.Schema(names=columns_names, types=columns_types)

        if not self._conn.exists_table(
            name=table_name, database=self.omnisci_server.database_name
        ):
            try:
                self._conn.create_table(
                    table_name=table_name,
                    schema=schema_table,
                    database=self.omnisci_server.database_name,
                )
            except Exception as err:
                print("Failed to create table:", err)

        for f in data_files_names[:files_limit]:
            print("Importing datafile", f)
            copy_str = self._command_2_import_CSV % (table_name, f, header_value)

            omnisci_cmd_line = self._get_omnisci_cmd_line()
            try:
                import_process = subprocess.Popen(
                    omnisci_cmd_line,
                    stdout=subprocess.PIPE,
                    stderr=subprocess.STDOUT,
                    stdin=subprocess.PIPE,
                )
                output = import_process.communicate(copy_str.encode())
            except OSError as err:
                print(f"Failed to start '{omnisci_cmd_line}'", err)

            print(str(output[0].strip().decode()))
            print("Command returned", import_process.returncode)

    def import_data_by_ibis(
        self,
        table_name,
        data_files_names,
        files_limit,
        columns_names,
        columns_types,
        cast_dict=None,
        header=None,
        nrows=None,
        compression_type="gzip",
        skiprows=None,
        validation=None,
    ):
        "Import CSV files using Ibis load_data to the OmniSciDB from the Pandas.DataFrame"

        if columns_types:
            columns_types_pd = convert_type_ibis2pandas(columns_types)
        t0 = time.time()
        if files_limit > 1:
            pandas_df_from_each_file = (
                self._read_csv_datafile(
                    file_name,
                    columns_names=columns_names,
                    columns_types=columns_types_pd,
                    header=header,
                    nrows=nrows,
                    compression_type=compression_type,
                )
                for file_name in data_files_names[:files_limit]
            )
            self._imported_pd_df[table_name] = pd.concat(
                pandas_df_from_each_file, ignore_index=True
            )
        else:
            self._imported_pd_df[table_name] = self._read_csv_datafile(
                data_files_names,
                columns_names=columns_names,
                columns_types=columns_types_pd,
                header=header,
                nrows=nrows,
                compression_type=compression_type,
                skiprows=skiprows,
            )
        t_import_pandas = time.time() - t0

        if validation:
            df = self._imported_pd_df[table_name]
            df["id"] = [x + 1 for x in range(df[df.columns[0]].count())]
            columns_names = columns_names + ["id"]
            columns_types = columns_types + ["int32"]
            self._imported_pd_df[table_name] = df

        if cast_dict is not None:
            pandas_concatenated_df_casted = self._imported_pd_df[table_name].astype(
                dtype=cast_dict, copy=True
            )
            t0 = time.time()
            self.import_data_from_pd_df(
                table_name=table_name,
                pd_obj=pandas_concatenated_df_casted,
                columns_names=columns_names,
                columns_types=columns_types,
            )
            t_import_ibis = time.time() - t0
        else:
            t0 = time.time()
            self.import_data_from_pd_df(
                table_name=table_name,
                pd_obj=self._imported_pd_df[table_name],
                columns_names=columns_names,
                columns_types=columns_types,
            )
            t_import_ibis = time.time() - t0

        return t_import_pandas, t_import_ibis

    def drop_table(self, table_name):
        "Drop table by table_name using Ibis framework"

        print("Deleting ", table_name, " table")
        if self._conn.exists_table(
            name=table_name, database=self.omnisci_server.database_name
        ):
            db = self._conn.database(self.omnisci_server.database_name)
            df = db.table(table_name)
            df.drop()
            if table_name in self._imported_pd_df:
                del self._imported_pd_df[table_name]
        else:
            print("Table ", table_name, " doesn't exist!")

    def drop_database(self, database_name, force=True):
        "Drop database by database_name using Ibis framework"

        if self._conn is None:
            self.connect_to_server()

        print("Deleting ", database_name, " database")
        try:
            self._conn.drop_database(database_name, force=force)
        except Exception as err:
            print("Failed to delete ", database_name, "database: ", err)

        self.connect_to_server()

    def create_database(self, database_name, delete_if_exists=True):
        "Create database by database_name using Ibis framework"

        if self._conn is None:
            self.connect_to_server()

        if delete_if_exists:
            self.drop_database(database_name, force=True)
        print("Creating ", database_name, " database")
        try:
            self._conn.create_database(database_name)
            self._conn.set_database(database_name)
        except Exception as err:
            print("Failed to create ", database_name, " database: ", err)

    def get_pd_df(self, table_name):
        "Get already imported Pandas DataFrame"

        if self._conn.exists_table(
            name=table_name, database=self.omnisci_server.database_name
        ):
            return self._imported_pd_df[table_name]
        else:
            print("Table", table_name, "doesn't exist!")
            sys.exit(4)

    def execute_sql_query(self, query):
        "Execute SQL query directly in the OmniSciDB"

        omnisci_cmd_line = self._get_omnisci_cmd_line()
        try:
            connection_process = subprocess.Popen(
                omnisci_cmd_line,
                stdout=subprocess.PIPE,
                stderr=subprocess.STDOUT,
                stdin=subprocess.PIPE,
            )
            output = connection_process.communicate(query.encode())
            print(output)
        except OSError as err:
            print("Failed to start", omnisci_cmd_line, err)

    def import_data_from_pd_df(self, table_name, pd_obj, columns_names, columns_types):
        "Import table data using Ibis load_data to the OmniSciDB from the Pandas.DataFrame"

        schema_table = ibis.Schema(names=columns_names, types=columns_types)

        if not self._conn.exists_table(name=table_name):
            try:
                self._conn.create_table(table_name=table_name, schema=schema_table)
            except Exception as err:
                print("Failed to create table:", err)

        self._conn.load_data(
            table_name=table_name,
            obj=pd_obj,
            database=self.omnisci_server.database_name,
            method="columnar",
        )

        return self._conn.database(self.omnisci_server.database_name).table(table_name)

    def __enter__(self):
        return self

    def __exit__(self, exception_type, exception_val, trace):
        try:
            self.terminate()
        except Exception as err:
            print('terminate is not successful')
            raise err<|MERGE_RESOLUTION|>--- conflicted
+++ resolved
@@ -102,11 +102,7 @@
             )
             return pd.concat(df_from_each_file, ignore_index=True)
 
-<<<<<<< HEAD
-    def connect_to_server(self, database=None, ipc=False):
-=======
     def connect_to_server(self, database=None, ipc=None):
->>>>>>> 4ebb1fbe
         "Connect to Omnisci server using Ibis framework"
 
         if self._conn:
@@ -121,10 +117,6 @@
         )
         if database:
             self.omnisci_server.database_name = database
-<<<<<<< HEAD
-        return self._conn
-=======
->>>>>>> 4ebb1fbe
 
     def get_conn(self):
         return self._conn
