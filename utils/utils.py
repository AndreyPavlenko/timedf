import glob
import os
import warnings
from timeit import default_timer as timer
from collections import OrderedDict
import psutil
from tempfile import mkstemp

conversions = {"ms": 1000, "s": 1, "m": 1 / 60, "": 1}
repository_root_directory = os.path.abspath(os.path.join(os.path.dirname(__file__), ".."))
directories = {"repository_root": repository_root_directory}
ny_taxi_data_files_sizes_MB = OrderedDict(
    {
        "trips_xaa.csv": 8000,
        "trips_xab.csv": 8100,
        "trips_xac.csv": 4200,
        "trips_xad.csv": 7300,
        "trips_xae.csv": 8600,
        "trips_xaf.csv": 8600,
        "trips_xag.csv": 8600,
        "trips_xah.csv": 8600,
        "trips_xai.csv": 8600,
        "trips_xaj.csv": 8600,
        "trips_xak.csv": 8700,
        "trips_xal.csv": 8700,
        "trips_xam.csv": 8600,
        "trips_xan.csv": 8600,
        "trips_xao.csv": 8600,
        "trips_xap.csv": 8600,
        "trips_xaq.csv": 8600,
        "trips_xar.csv": 8600,
        "trips_xas.csv": 8600,
        "trips_xat.csv": 8600,
    }
)


def convert_type_ibis2pandas(types):
    types = ["string_" if (x == "string") else x for x in types]
    return types


def import_pandas_into_module_namespace(namespace, mode, ray_tmpdir=None, ray_memory=None):
    if mode == "Pandas":
        print("Pandas backend: pure Pandas")
        import pandas as pd
    else:
        if mode == "Modin_on_ray":
            import ray

            if not ray_tmpdir:
                ray_tmpdir = "/tmp"
            if not ray_memory:
                ray_memory = 200 * 1024 * 1024 * 1024
            if not ray.is_initialized():
                ray.init(
                    huge_pages=False,
                    plasma_directory=ray_tmpdir,
                    memory=ray_memory,
                    object_store_memory=ray_memory,
                )
            os.environ["MODIN_ENGINE"] = "ray"
            print(
                f"Pandas backend: Modin on Ray with tmp directory {ray_tmpdir} and memory {ray_memory}"
            )
        elif mode == "Modin_on_dask":
            os.environ["MODIN_ENGINE"] = "dask"
            print("Pandas backend: Modin on Dask")
        elif mode == "Modin_on_python":
            os.environ["MODIN_ENGINE"] = "python"
            print("Pandas backend: Modin on pure Python")
        else:
            raise ValueError(f"Unknown pandas mode {mode}")
        import modin.pandas as pd
    if not isinstance(namespace, (list, tuple)):
        namespace = [namespace]
    for space in namespace:
        space["pd"] = pd


def equal_dfs(ibis_dfs, pandas_dfs):
    for ibis_df, pandas_df in zip(ibis_dfs, pandas_dfs):
        if not ibis_df.equals(pandas_df):
            return False
    return True


def get_percentage(error_message):
    # parsing message like: lalalalal values are different (xxxxx%) lalalalal
    return float(error_message.split("values are different ")[1].split("%)")[0][1:])


def compare_columns(columns):
    if len(columns) != 2:
        raise AttributeError(f"Columns number should be 2, actual number is {len(columns)}")

    import pandas as pd

    # in percentage - 0.05 %
    max_error = 0.05

    try:
        pd.testing.assert_series_equal(
            columns[0],
            columns[1],
            check_less_precise=2,
            check_dtype=False,
            check_categorical=False,
        )
        if str(columns[0].dtype) == "category":
            left = columns[0]
            right = columns[1]
            assert left.cat.ordered == right.cat.ordered
            # assert_frame_equal cannot turn off comparison of
            # order of categories, so compare categories manually
            pd.testing.assert_series_equal(
                left,
                right,
                check_dtype=False,
                check_less_precise=2,
                check_category_order=left.cat.ordered,
            )
    except AssertionError as assert_err:
        if str(columns[0].dtype).startswith("float"):
            try:
                current_error = get_percentage(str(assert_err))
                if current_error > max_error:
                    print(
                        f"Max acceptable difference: {max_error}%; current difference: {current_error}%"
                    )
                    raise assert_err
            # for catch exceptions from `get_percentage`
            except Exception:
                raise assert_err
        else:
            raise


def compare_dataframes(
    ibis_dfs, pandas_dfs, sort_cols=["id"], drop_cols=["id"], parallel_execution=False
):
    import pandas as pd

    parallel_processes = os.cpu_count() // 2

    t0 = timer()
    assert len(ibis_dfs) == len(pandas_dfs)

    # preparing step
    for idx in range(len(ibis_dfs)):
        # prepare ibis part
        if isinstance(ibis_dfs[idx], pd.Series):
            # that means, that indexes in Series must be the same
            # as 'id' column in source dataframe
            ibis_dfs[idx].sort_index(axis=0, inplace=True)
        else:
            if sort_cols:
                ibis_dfs[idx].sort_values(by=sort_cols, axis=0, inplace=True)
            if drop_cols:
                ibis_dfs[idx].drop(drop_cols, axis=1, inplace=True)

        ibis_dfs[idx].reset_index(drop=True, inplace=True)
        # prepare pandas part
        pandas_dfs[idx].reset_index(drop=True, inplace=True)

    # fast check
    if equal_dfs(ibis_dfs, pandas_dfs):
        print("dataframes are equal")
        return

    print("Fast check took {:.2f} seconds".format(timer() - t0))

    # comparing step
    t0 = timer()
    for ibis_df, pandas_df in zip(ibis_dfs, pandas_dfs):
        assert ibis_df.shape == pandas_df.shape
        if parallel_execution:
            from multiprocessing import Pool

            pool = Pool(parallel_processes)
            pool.map(
                compare_columns,
                (
                    (ibis_df[column_name], pandas_df[column_name])
                    for column_name in ibis_df.columns
                ),
            )
            pool.close()
        else:
            for column_name in ibis_df.columns:
                compare_columns((ibis_df[column_name], pandas_df[column_name]))

        print("Per-column check took {:.2f} seconds".format(timer() - t0))

    print("dataframes are equal")


def load_data_pandas(
    filename,
    columns_names=None,
    columns_types=None,
    header=None,
    nrows=None,
    use_gzip=False,
    parse_dates=None,
    pd=None,
):
    if not pd:
        import_pandas_into_module_namespace(namespace=load_data_pandas.__globals__, mode="Pandas")
    types = None
    if columns_types:
        types = {columns_names[i]: columns_types[i] for i in range(len(columns_names))}
    return pd.read_csv(
        filename,
        names=columns_names,
        nrows=nrows,
        header=header,
        dtype=types,
        compression="gzip" if use_gzip else None,
        parse_dates=parse_dates,
    )


def files_names_from_pattern(filename):
    from braceexpand import braceexpand

    data_files_names = list(braceexpand(filename))
    data_files_names = sorted([x for f in data_files_names for x in glob.glob(f)])
    return data_files_names


def print_times(times, backend=None):
    if backend:
        print(f"{backend} times:")
    for time_name, time in times.items():
        print("{} = {:.5f} s".format(time_name, time))


def print_results(results, backend=None, unit="", ignore_fields=[]):
    results_converted = convert_units(results, ignore_fields=[], unit=unit)
    if backend:
        print(f"{backend} results:")
    for result_name, result in results_converted.items():
<<<<<<< HEAD
        print("    {} = {:.5f} {}".format(result_name, result, unit))
=======
        if result_name not in ignore_fields:
            print("    {} = {:.2f} {}".format(result_name, result, unit))
>>>>>>> 608445e5


def mse(y_test, y_pred):
    return ((y_test - y_pred) ** 2).mean()


def cod(y_test, y_pred):
    y_bar = y_test.mean()
    total = ((y_test - y_bar) ** 2).sum()
    residuals = ((y_test - y_pred) ** 2).sum()
    return 1 - (residuals / total)


def split(X, y, test_size=0.1, stratify=None, random_state=None, optimizer="intel"):
    if optimizer == "intel":
        import daal4py  # noqa: F401 (imported but unused) FIXME
        from daal4py import sklearn  # noqa: F401 (imported but unused) FIXME
        from sklearn.model_selection import train_test_split
    elif optimizer == "stock":
        from sklearn.model_selection import train_test_split
    else:
        raise ValueError(
            f"Intel optimized and stock sklearn are supported. \
            {optimizer} can't be recognized"
        )

    t0 = timer()
    X_train, X_test, y_train, y_test = train_test_split(
        X, y, test_size=test_size, stratify=stratify, random_state=random_state
    )
    split_time = timer() - t0

    return (X_train, y_train, X_test, y_test), split_time


def timer_ms():
    return round(timer() * 1000)


def remove_fields_from_dict(dictonary, fields_to_remove):
    for key in fields_to_remove or ():
        if key in dictonary:
            dictonary.pop(key)


def convert_units(dict_to_convert, ignore_fields, unit="ms"):
    try:
        multiplier = conversions[unit]
    except KeyError:
        raise ValueError(f"Conversion to {unit} is not implemented")

    return {
        key: (value * multiplier if key not in ignore_fields else value)
        for key, value in dict_to_convert.items()
    }


def check_fragments_size(fragments_size, count_table, import_mode, default_fragments_size=None):
    result_fragments_size = []
    check_options = {
        "fragments_size": fragments_size,
        "default_fragments_size": default_fragments_size,
    }

    for option_name, option in check_options.items():
        if option:
            if import_mode != "pandas" and len(option) != count_table:
                raise ValueError(
                    f"fragment size should be specified for each table; \
                    {option_name}: {option}; count table: {count_table}"
                )

    if fragments_size:
        result_fragments_size = fragments_size
    elif default_fragments_size:
        result_fragments_size = default_fragments_size
    else:
        result_fragments_size = [None] * count_table

    return result_fragments_size


def write_to_csv_by_chunks(file_to_write, output_file, write_mode="wb", chunksize=1024):
    import zlib

    wbits_gzip = 16 + zlib.MAX_WBITS

    with open(file_to_write, "rb") as f:
        buffer = f.read(chunksize)

        if file_to_write.endswith(".gz"):
            d = zlib.decompressobj(wbits=wbits_gzip)
            while buffer:
                # Some of the input data may be preserved in internal buffers for later processing
                # so we should use `flush` at the end of processing
                chunk = d.decompress(buffer)
                with open(output_file, write_mode) as output:
                    output.write(chunk)
                buffer = f.read(chunksize)

            chunk = d.flush()
            with open(output_file, write_mode) as output:
                output.write(chunk)
        elif file_to_write.endswith(".csv"):
            while buffer:
                with open(output_file, write_mode) as output:
                    output.write(buffer)
                buffer = f.read(chunksize)
        else:
            raise NotImplementedError(f"file' extension: [{file_to_write}] is not supported yet")


def check_support(current_params, unsupported_params):
    ignored_params = {}
    for param in unsupported_params:
        if current_params.get(param) is not None:
            ignored_params[param] = current_params[param]

    if ignored_params:
        warnings.warn(f"Parameters {ignored_params} are ignored", RuntimeWarning)


def create_dir(dir_name):
    directory = os.path.abspath(os.path.join(directories["repository_root"], dir_name))
    if not os.path.exists(directory):
        os.mkdir(directory)

    return directory


def get_ny_taxi_dataset_size(dfiles_num):
    return sum(list(ny_taxi_data_files_sizes_MB.values())[:dfiles_num])


def make_chk(values):
    s = ";".join(str_round(x) for x in values)
    return s.replace(",", "_")  # comma is reserved for csv separator


def str_round(x):
    if type(x).__name__ in ["float", "float64"]:
        x = round(x, 3)
    return str(x)


def memory_usage():
    process = psutil.Process(os.getpid())
    return process.memory_info().rss / (1024 ** 3)  # GB units


def join_to_tbls(data_name):
    """Prepare H2O join queries data files (for merge right parts) names basing on the merge left data file name.

    Parameters
    ----------
    data_name: str
        Merge left data file name, should contain "NA" component.

    Returns
    -------
    data_files_paths: dict
        Dictionary with data files paths, dictionary keys: "x", "small", "medium", "big".
    data_files_sizes: dict
        Dictionary with data files sizes, dictionary keys: "x", "small", "medium", "big".

    """
    data_dir = os.path.dirname(os.path.abspath(data_name))
    data_file = data_name.replace(data_dir, "")
    x_n = int(float(data_file.split("_")[1]))
    y_n = ["{:.0e}".format(x_n / 1e6), "{:.0e}".format(x_n / 1e3), "{:.0e}".format(x_n)]
    y_n = [y.replace("+0", "") for y in y_n]
    y_n = [data_name.replace("NA", y) for y in y_n]
    data_files_paths = {"x": data_name, "small": y_n[0], "medium": y_n[1], "big": y_n[2]}
    data_files_sizes = {
        data_id: os.path.getsize(data_file) / 1024 / 1024
        for data_id, data_file in data_files_paths.items()
    }
    return data_files_paths, data_files_sizes


def get_tmp_filepath(filename, tmp_dir=None):
    if tmp_dir is None:
        tmp_dir = create_dir("tmp")

    filename, extension = os.path.splitext(filename)

    # filename would be transormed like "census-fsi.csv" -> "ROOT_RESOPOSITORY_DIR/tmp/census-fsi-f15cxc9y.csv"
    file_descriptor, file_path = mkstemp(suffix=extension, prefix=filename + "-", dir=tmp_dir)
    os.close(file_descriptor)

    return file_path


class FilesCombiner:
    """
        If data files are compressed or number of csv files is more than one,
        data files (or single compressed file) should be transformed to single csv file.
        Before files transformation, script checks existance of already transformed file
        in the directory passed with -data_file flag.
    """

    def __init__(self, data_files_names, combined_filename, files_limit):
        self._data_files_names = data_files_names
        self._files_limit = files_limit

        data_file_path = self._data_files_names[0]

        _, data_files_extension = os.path.splitext(data_file_path)
        if data_files_extension == "gz" or len(data_files_names) > 1:
            data_file_path = os.path.abspath(
                os.path.join(os.path.dirname(data_files_names[0]), combined_filename)
            )

        self._should_combine = not os.path.exists(data_file_path)
        if self._should_combine:
            data_file_path = get_tmp_filepath(combined_filename)

        self._data_file_path = data_file_path

    def __enter__(self):
        if self._should_combine:
            for file_name in self._data_files_names[: self._files_limit]:
                write_to_csv_by_chunks(
                    file_to_write=file_name, output_file=self._data_file_path, write_mode="ab",
                )

        return self._data_file_path

    def __exit__(self, exc_type, exc_val, exc_tb):
        if self._should_combine:
            try:
                os.remove(self._data_file_path)
            except FileNotFoundError:
                pass


def refactor_results_for_reporting(
    benchmark_results: dict,
    ignore_fields_for_results_unit_conversion: list = None,
    additional_fields: dict = None,
    reporting_unit: str = "ms",
) -> dict:

    """Refactore benchmarks results in the way they can be easily reported to MySQL database.

    Parameters
    ----------
    benchmark_results: dict
        Dictionary with results reported by benchmark.
        Dictionary should follow the next pattern: {"ETL": [<dicts_with_etl_results>], "ML": [<dicts_with_ml_results>]}.
    ignore_fields_for_results_unit_conversion: list
        List of fields that should be ignored during results unit conversion.
    additional_fields: dict
        Dictionary with fields that should be additionally reported to MySQL database.
        Dictionary should follow the next pattern: {"ETL": {<dicts_with_etl_fields>}, "ML": {<dicts_with_ml_fields>}}.
    reporting_unit: str
        Time unit name for results reporting to MySQL database. Accepted values are "ms", "s", "m".

    Return
    ------
    etl_ml_results: dict
        Refactored benchmark results for reporting to MySQL database.
        Dictionary follows the next pattern: {"ETL": [<etl_results>], "ML": [<ml_results>]}

    """

    etl_ml_results = {"ETL": [], "ML": []}
    for results_category, results in dict(benchmark_results).items():  # ETL or ML part
        for backend_result in results:
            backend_result_converted = []
            backend_result_values_list = list(backend_result.values()) if backend_result else None
            if backend_result is not None and all(
                [
                    isinstance(backend_result_values_list[i], dict)
                    for i in range(len(backend_result_values_list))
                ]
            ):  # True if subqueries are used
                for query_name, query_results in backend_result.items():
                    query_results.update({"query_name": query_name})
                    backend_result_converted.append(query_results)
            else:
                backend_result_converted.append(backend_result)

            for result in backend_result_converted:
                if result:
                    result = convert_units(
                        result,
                        ignore_fields=ignore_fields_for_results_unit_conversion,
                        unit=reporting_unit,
                    )
                    category_additional_fields = additional_fields.get(results_category, None)
                    if category_additional_fields:
                        for field in category_additional_fields.keys():
                            result[field] = category_additional_fields[field]
                    etl_ml_results[results_category].append(result)

    return etl_ml_results<|MERGE_RESOLUTION|>--- conflicted
+++ resolved
@@ -241,12 +241,8 @@
     if backend:
         print(f"{backend} results:")
     for result_name, result in results_converted.items():
-<<<<<<< HEAD
-        print("    {} = {:.5f} {}".format(result_name, result, unit))
-=======
         if result_name not in ignore_fields:
-            print("    {} = {:.2f} {}".format(result_name, result, unit))
->>>>>>> 608445e5
+            print("    {} = {:.5f} {}".format(result_name, result, unit))
 
 
 def mse(y_test, y_pred):
