--- conflicted
+++ resolved
@@ -212,14 +212,9 @@
 
 
 def print_results(results, backend=None, unit=""):
-<<<<<<< HEAD
     if unit not in conversions.keys():
         raise ValueError("Conversion to " + unit + " is not implemented")
     multiplier = conversions.get(unit)
-=======
-    conversions = {"ms": 1, "s": 1 / 1000, "m": 1 / (1000 * 60)}
-    multiplier = conversions.get(unit, 1)
->>>>>>> f6a3f2d9
     if backend:
         print(f"{backend} results:")
     for result_name, result in results.items():
