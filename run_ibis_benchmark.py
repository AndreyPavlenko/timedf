# coding: utf-8
import argparse
import os
import sys
import traceback
import time

import mysql.connector

from report import DbReport
from server import OmnisciServer
from server_worker import OmnisciServerWorker
<<<<<<< HEAD
from utils import find_free_port, str_arg_to_bool, remove_fields_from_dict
=======
from utils import find_free_port, KeyValueListParser, str_arg_to_bool
>>>>>>> 7e312480


def main():
    omniscript_path = os.path.dirname(__file__)
    args = None
    omnisci_server = None
    port_default_value = -1

<<<<<<< HEAD
    benchmarks = ["ny_taxi", "santander", "census", "plasticc"]
    ignore_fields_for_bd_report_etl = ["t_connect"]
    ignore_fields_for_bd_report_ml = []
=======
    benchmarks = {
        "ny_taxi": "taxi",
        "santander": "santander",
        "census": "census",
        "plasticc": "plasticc",
        "mortgage": "mortgage",
    }
>>>>>>> 7e312480

    parser = argparse.ArgumentParser(description="Run internal tests from ibis project")
    optional = parser._action_groups.pop()
    required = parser.add_argument_group("required arguments")
    parser._action_groups.append(optional)

    required.add_argument(
        "-bench_name",
        dest="bench_name",
        choices=sorted(benchmarks.keys()),
        help="Benchmark name.",
        required=True,
    )
    required.add_argument(
        "-data_file", dest="data_file", help="A datafile that should be loaded.", required=True,
    )
    optional.add_argument(
        "-dfiles_num",
        dest="dfiles_num",
        default=1,
        type=int,
        help="Number of datafiles to input into database for processing.",
    )
    optional.add_argument(
        "-iterations",
        dest="iterations",
        default=1,
        type=int,
        help="Number of iterations to run every query. Best result is selected.",
    )
    optional.add_argument(
        "-dnd", default=False, type=str_arg_to_bool, help="Do not delete old table."
    )
    optional.add_argument(
        "-dni",
        default=False,
        type=str_arg_to_bool,
        help="Do not create new table and import any data from CSV files.",
    )
    optional.add_argument(
        "-validation",
        dest="validation",
        default=False,
        type=str_arg_to_bool,
        help="validate queries results (by comparison with Pandas queries results).",
    )
    optional.add_argument(
        "-import_mode",
        dest="import_mode",
        default="fsi",
        help="measure 'COPY FROM' import, FSI import, import through pandas",
    )
    optional.add_argument(
        "-optimizer",
        choices=["intel", "stock"],
        dest="optimizer",
        default="intel",
        help="Which optimizer is used",
    )
    optional.add_argument(
        "-no_ibis",
        default=False,
        type=str_arg_to_bool,
        help="Do not run Ibis benchmark, run only Pandas (or Modin) version",
    )
    optional.add_argument(
        "-pandas_mode",
        choices=["Pandas", "Modin_on_ray", "Modin_on_dask", "Modin_on_python"],
        default="Pandas",
        help="Specifies which version of Pandas to use: plain Pandas, Modin runing on Ray or on Dask",
    )
    optional.add_argument(
        "-ray_tmpdir",
        default="/tmp",
        help="Location where to keep Ray plasma store. It should have enough space to keep -ray_memory",
    )
    optional.add_argument(
        "-ray_memory",
        default=200 * 1024 * 1024 * 1024,
        help="Size of memory to allocate for Ray plasma store",
    )
    optional.add_argument(
        "-no_ml",
        default=False,
        type=str_arg_to_bool,
        help="Do not run machine learning benchmark, only ETL part",
    )
    optional.add_argument(
        "-gpu_memory",
        dest="gpu_memory",
        type=int,
        help="specify the memory of your gpu, default 16. (This controls the lines to be used. Also work for CPU version. )",
        default=16,
    )
    # MySQL database parameters
    optional.add_argument(
        "-db_server", dest="db_server", default="localhost", help="Host name of MySQL server.",
    )
    optional.add_argument(
        "-db_port", dest="db_port", default=3306, type=int, help="Port number of MySQL server.",
    )
    optional.add_argument(
        "-db_user",
        dest="db_user",
        help="Username to use to connect to MySQL database. "
        "If user name is specified, script attempts to store results in MySQL "
        "database using other -db-* parameters.",
    )
    optional.add_argument(
        "-db_pass",
        dest="db_pass",
        default="omniscidb",
        help="Password to use to connect to MySQL database.",
    )
    optional.add_argument(
        "-db_name",
        dest="db_name",
        default="omniscidb",
        help="MySQL database to use to store benchmark results.",
    )
    optional.add_argument(
        "-db_table_etl",
        dest="db_table_etl",
        help="Table to use to store ETL results for this benchmark.",
    )
    optional.add_argument(
        "-db_table_ml",
        dest="db_table_ml",
        help="Table to use to store ML results for this benchmark.",
    )
    # Omnisci server parameters
    optional.add_argument(
        "-executable", dest="executable", help="Path to omnisci_server executable.",
    )
    optional.add_argument(
        "-omnisci_cwd",
        dest="omnisci_cwd",
        help="Path to omnisci working directory. "
        "By default parent directory of executable location is used. "
        "Data directory is used in this location.",
    )
    optional.add_argument(
        "-port",
        dest="port",
        default=port_default_value,
        type=int,
        help="TCP port number to run omnisci_server on.",
    )
    optional.add_argument(
        "-http_port",
        dest="http_port",
        default=port_default_value,
        type=int,
        help="HTTP port number to run omnisci_server on.",
    )
    optional.add_argument(
        "-calcite_port",
        dest="calcite_port",
        default=port_default_value,
        type=int,
        help="Calcite port number to run omnisci_server on.",
    )
    optional.add_argument(
        "-user", dest="user", default="admin", help="User name to use on omniscidb server.",
    )
    optional.add_argument(
        "-password",
        dest="password",
        default="HyperInteractive",
        help="User password to use on omniscidb server.",
    )
    optional.add_argument(
        "-database_name",
        dest="database_name",
        default="omnisci",
        help="Database name to use in omniscidb server.",
    )
    optional.add_argument(
        "-table",
        dest="table",
        default="benchmark_table",
        help="Table name name to use in omniscidb server.",
    )
    optional.add_argument(
        "-ipc_conn",
        dest="ipc_connection",
        default=True,
        type=str_arg_to_bool,
        help="Table name name to use in omniscidb server.",
    )
    optional.add_argument(
        "-debug_timer",
        dest="debug_timer",
        default=False,
        type=str_arg_to_bool,
        help="Enable fine-grained query execution timers for debug.",
    )
    optional.add_argument(
        "-columnar_output",
        dest="columnar_output",
        default=True,
        type=str_arg_to_bool,
        help="Allows OmniSci Core to directly materialize intermediate projections \
            and the final ResultSet in Columnar format where appropriate.",
    )
    optional.add_argument(
        "-lazy_fetch",
        dest="lazy_fetch",
        default=None,
        type=str_arg_to_bool,
        help="[lazy_fetch help message]",
    )
    optional.add_argument(
        "-multifrag_rs",
        dest="multifrag_rs",
        default=None,
        type=str_arg_to_bool,
        help="[multifrag_rs help message]",
    )
    optional.add_argument(
        "-omnisci_run_kwargs",
        dest="omnisci_run_kwargs",
        default={},
        metavar="KEY1=VAL1,KEY2=VAL2...",
        action=KeyValueListParser,
        help="options to start omnisci server",
    )
    # Additional information
    optional.add_argument(
        "-commit_omnisci",
        dest="commit_omnisci",
        default="1234567890123456789012345678901234567890",
        help="Omnisci commit hash to use for benchmark.",
    )
    optional.add_argument(
        "-commit_ibis",
        dest="commit_ibis",
        default="1234567890123456789012345678901234567890",
        help="Ibis commit hash to use for benchmark.",
    )

    try:
        os.environ["PYTHONIOENCODING"] = "UTF-8"
        os.environ["PYTHONUNBUFFERED"] = "1"
        omnisci_server_worker = None
        omnisci_server = None

        args = parser.parse_args()

        if args.port == port_default_value:
            args.port = find_free_port()
        if args.http_port == port_default_value:
            args.http_port = find_free_port()
        if args.calcite_port == port_default_value:
            args.calcite_port = find_free_port()

        run_benchmark = __import__(benchmarks[args.bench_name]).run_benchmark

        parameters = {
            "data_file": args.data_file,
            "dfiles_num": args.dfiles_num,
            "no_ml": args.no_ml,
            "no_ibis": args.no_ibis,
            "optimizer": args.optimizer,
            "pandas_mode": args.pandas_mode,
            "ray_tmpdir": args.ray_tmpdir,
            "ray_memory": args.ray_memory,
            "gpu_memory": args.gpu_memory,
            "validation": False if args.no_ibis else args.validation,
        }

        if not args.no_ibis:
            if args.executable is None:
                parser.error(
                    "Omnisci executable should be specified with -e/--executable for Ibis part"
                )
            omnisci_server = OmnisciServer(
                omnisci_executable=args.executable,
                omnisci_port=args.port,
                http_port=args.http_port,
                calcite_port=args.calcite_port,
                database_name=args.database_name,
                omnisci_cwd=args.omnisci_cwd,
                user=args.user,
                password=args.password,
                debug_timer=args.debug_timer,
                columnar_output=args.columnar_output,
                lazy_fetch=args.lazy_fetch,
                multifrag_rs=args.multifrag_rs,
                omnisci_run_kwargs=args.omnisci_run_kwargs,
            )

            parameters["database_name"] = args.database_name
            parameters["table"] = args.table
            parameters["dnd"] = args.dnd
            parameters["dni"] = args.dni
            parameters["import_mode"] = args.import_mode

        etl_results = []
        ml_results = []
        print(parameters)
        run_id = int(round(time.time()))
        for iter_num in range(1, args.iterations + 1):
            print(f"Iteration #{iter_num}")

            if not args.no_ibis:
                omnisci_server_worker = OmnisciServerWorker(omnisci_server)
                parameters["omnisci_server_worker"] = omnisci_server_worker
                parameters["ipc_connection"] = args.ipc_connection
                omnisci_server.launch()

            result = run_benchmark(parameters)

            if not args.no_ibis:
                omnisci_server_worker.terminate()
                omnisci_server.terminate()

            for backend_res in result["ETL"]:
                if backend_res:
                    backend_res["Iteration"] = iter_num
                    backend_res["run_id"] = run_id
                    etl_results.append(backend_res)
            for backend_res in result["ML"]:
                if backend_res:
                    backend_res["Iteration"] = iter_num
                    backend_res["run_id"] = run_id
                    ml_results.append(backend_res)

            # Reporting to MySQL database
            if args.db_user is not None:
                if iter_num == 1:
                    db = mysql.connector.connect(
                        host=args.db_server,
                        port=args.db_port,
                        user=args.db_user,
                        passwd=args.db_pass,
                        db=args.db_name,
                    )

                    reporting_init_fields = {
                        "OmnisciCommitHash": args.commit_omnisci,
                        "IbisCommitHash": args.commit_ibis,
                    }

                    reporting_fields_benchmark_etl = {
                        x: "VARCHAR(500) NOT NULL" for x in etl_results[0]
                    }
                    if len(etl_results) is not 1:
                        reporting_fields_benchmark_etl.update(
                            {x: "VARCHAR(500) NOT NULL" for x in etl_results[1]}
                        )

                    db_reporter_etl = DbReport(
                        db,
                        args.db_table_etl,
                        reporting_fields_benchmark_etl,
                        reporting_init_fields,
                    )

                    if len(ml_results) is not 0:
                        reporting_fields_benchmark_ml = {
                            x: "VARCHAR(500) NOT NULL" for x in ml_results[0]
                        }
                        if len(ml_results) is not 1:
                            reporting_fields_benchmark_ml.update(
                                {x: "VARCHAR(500) NOT NULL" for x in ml_results[1]}
                            )

                        db_reporter_ml = DbReport(
                            db,
                            args.db_table_ml,
                            reporting_fields_benchmark_ml,
                            reporting_init_fields,
                        )

                for result_etl in etl_results:
                    if ignore_fields_for_bd_report_etl:
                        remove_fields_from_dict(result_etl, ignore_fields_for_bd_report_etl)
                    db_reporter_etl.submit(result_etl)

                if len(ml_results) is not 0:
                    for result_ml in ml_results:
                        if ignore_fields_for_bd_report_ml:
                            remove_fields_from_dict(result_ml, ignore_fields_for_bd_report_ml)
                        db_reporter_ml.submit(result_ml)

    except Exception:
        traceback.print_exc(file=sys.stdout)
        sys.exit(1)
    finally:
        if omnisci_server_worker:
            omnisci_server_worker.terminate()
        if omnisci_server:
            omnisci_server.terminate()


if __name__ == "__main__":
    main()<|MERGE_RESOLUTION|>--- conflicted
+++ resolved
@@ -10,11 +10,7 @@
 from report import DbReport
 from server import OmnisciServer
 from server_worker import OmnisciServerWorker
-<<<<<<< HEAD
-from utils import find_free_port, str_arg_to_bool, remove_fields_from_dict
-=======
-from utils import find_free_port, KeyValueListParser, str_arg_to_bool
->>>>>>> 7e312480
+from utils import find_free_port, KeyValueListParser, str_arg_to_bool, remove_fields_from_dict
 
 
 def main():
@@ -23,11 +19,6 @@
     omnisci_server = None
     port_default_value = -1
 
-<<<<<<< HEAD
-    benchmarks = ["ny_taxi", "santander", "census", "plasticc"]
-    ignore_fields_for_bd_report_etl = ["t_connect"]
-    ignore_fields_for_bd_report_ml = []
-=======
     benchmarks = {
         "ny_taxi": "taxi",
         "santander": "santander",
@@ -35,7 +26,9 @@
         "plasticc": "plasticc",
         "mortgage": "mortgage",
     }
->>>>>>> 7e312480
+    
+    ignore_fields_for_bd_report_etl = ["t_connect"]
+    ignore_fields_for_bd_report_ml = []
 
     parser = argparse.ArgumentParser(description="Run internal tests from ibis project")
     optional = parser._action_groups.pop()
