# coding: utf-8
import argparse
import os
import sys
import traceback
import time

import mysql.connector

from report import DbReport
from utils_base_env import (
    find_free_port,
    KeyValueListParser,
    str_arg_to_bool,
)
from utils import (
    remove_fields_from_dict,
    refactor_results_for_reporting,
)


def main():
    args = None
    omnisci_server = None
    port_default_value = -1

    benchmarks = {
        "ny_taxi": "taxi",
        "santander": "santander",
        "census": "census",
        "plasticc": "plasticc",
        "mortgage": "mortgage",
        "h2o": "h2o",
    }
    benchmarks_with_ibis_queries = ["ny_taxi", "santander", "census", "plasticc", "mortgage"]

    ignore_fields_for_bd_report_etl = ["t_connect"]
    ignore_fields_for_bd_report_ml = []
    ignore_fields_for_results_unit_conversion = [
        "Backend",
        "dfiles_num",
        "dataset_size",
        "query_name",
    ]

    parser = argparse.ArgumentParser(description="Run internal tests from ibis project")
    optional = parser._action_groups.pop()
    required = parser.add_argument_group("required arguments")
    parser._action_groups.append(optional)

    required.add_argument(
        "-bench_name",
        dest="bench_name",
        choices=sorted(benchmarks.keys()),
        help="Benchmark name.",
        required=True,
    )
    required.add_argument(
        "-data_file", dest="data_file", help="A datafile that should be loaded.", required=True,
    )
    optional.add_argument(
        "-dfiles_num",
        dest="dfiles_num",
        default=None,
        type=int,
        help="Number of datafiles to input into database for processing.",
    )
    optional.add_argument(
        "-iterations",
        dest="iterations",
        default=1,
        type=int,
        help="Number of iterations to run every query. Best result is selected.",
    )
    optional.add_argument(
        "-dnd", default=False, type=str_arg_to_bool, help="Do not delete old table."
    )
    optional.add_argument(
        "-dni",
        default=False,
        type=str_arg_to_bool,
        help="Do not create new table and import any data from CSV files.",
    )
    optional.add_argument(
        "-validation",
        dest="validation",
        default=False,
        type=str_arg_to_bool,
        help="validate queries results (by comparison with Pandas queries results).",
    )
    optional.add_argument(
        "-import_mode",
        dest="import_mode",
        default="fsi",
        help="measure 'COPY FROM' import, FSI import, import through pandas",
    )
    optional.add_argument(
        "-optimizer",
        choices=["intel", "stock"],
        dest="optimizer",
        default=None,
        help="Which optimizer is used",
    )
    optional.add_argument(
        "-no_ibis",
        default=False,
        type=str_arg_to_bool,
        help="Do not run Ibis benchmark, run only Pandas (or Modin) version",
    )
    optional.add_argument(
        "-no_pandas",
        default=False,
        type=str_arg_to_bool,
        help="Do not run Pandas version of benchmark",
    )
    optional.add_argument(
        "-pandas_mode",
        choices=["Pandas", "Modin_on_ray", "Modin_on_dask", "Modin_on_python"],
        default="Pandas",
        help="Specifies which version of Pandas to use: plain Pandas, Modin runing on Ray or on Dask",
    )
    optional.add_argument(
        "-ray_tmpdir",
        default="/tmp",
        help="Location where to keep Ray plasma store. It should have enough space to keep -ray_memory",
    )
    optional.add_argument(
        "-ray_memory",
        default=200 * 1024 * 1024 * 1024,
        type=int,
        help="Size of memory to allocate for Ray plasma store",
    )
    optional.add_argument(
        "-no_ml",
        default=None,
        type=str_arg_to_bool,
        help="Do not run machine learning benchmark, only ETL part",
    )
    optional.add_argument(
        "-gpu_memory",
        dest="gpu_memory",
        type=int,
        help="specify the memory of your gpu"
        "(This controls the lines to be used. Also work for CPU version. )",
        default=None,
    )
    optional.add_argument(
        "-extended_functionality",
        dest="extended_functionality",
        default=False,
        type=str_arg_to_bool,
        help="Extends functionality of H2O benchmark by adding 'chk' functions and verbose local reporting of results",
    )

    # MySQL database parameters
    optional.add_argument(
        "-db_server", dest="db_server", default="localhost", help="Host name of MySQL server.",
    )
    optional.add_argument(
        "-db_port", dest="db_port", default=3306, type=int, help="Port number of MySQL server.",
    )
    optional.add_argument(
        "-db_user",
        dest="db_user",
        help="Username to use to connect to MySQL database. "
        "If user name is specified, script attempts to store results in MySQL "
        "database using other -db-* parameters.",
    )
    optional.add_argument(
        "-db_pass",
        dest="db_pass",
        default="omniscidb",
        help="Password to use to connect to MySQL database.",
    )
    optional.add_argument(
        "-db_name",
        dest="db_name",
        default="omniscidb",
        help="MySQL database to use to store benchmark results.",
    )
    optional.add_argument(
        "-db_table_etl",
        dest="db_table_etl",
        help="Table to use to store ETL results for this benchmark.",
    )
    optional.add_argument(
        "-db_table_ml",
        dest="db_table_ml",
        help="Table to use to store ML results for this benchmark.",
    )
    # Omnisci server parameters
    optional.add_argument(
        "-executable", dest="executable", help="Path to omnisci_server executable.",
    )
    optional.add_argument(
        "-omnisci_cwd",
        dest="omnisci_cwd",
        help="Path to omnisci working directory. "
        "By default parent directory of executable location is used. "
        "Data directory is used in this location.",
    )
    optional.add_argument(
        "-port",
        dest="port",
        default=port_default_value,
        type=int,
        help="TCP port number to run omnisci_server on.",
    )
    optional.add_argument(
        "-http_port",
        dest="http_port",
        default=port_default_value,
        type=int,
        help="HTTP port number to run omnisci_server on.",
    )
    optional.add_argument(
        "-calcite_port",
        dest="calcite_port",
        default=port_default_value,
        type=int,
        help="Calcite port number to run omnisci_server on.",
    )
    optional.add_argument(
        "-user", dest="user", default="admin", help="User name to use on omniscidb server.",
    )
    optional.add_argument(
        "-password",
        dest="password",
        default="HyperInteractive",
        help="User password to use on omniscidb server.",
    )
    optional.add_argument(
        "-database_name",
        dest="database_name",
        default="omnisci",
        help="Database name to use in omniscidb server.",
    )
    optional.add_argument(
        "-table",
        dest="table",
        default="benchmark_table",
        help="Table name name to use in omniscidb server.",
    )
    optional.add_argument(
        "-ipc_conn",
        dest="ipc_conn",
        default=True,
        type=str_arg_to_bool,
        help="Table name name to use in omniscidb server.",
    )
    optional.add_argument(
        "-debug_timer",
        dest="debug_timer",
        default=False,
        type=str_arg_to_bool,
        help="Enable fine-grained query execution timers for debug.",
    )
    optional.add_argument(
        "-columnar_output",
        dest="columnar_output",
        default=True,
        type=str_arg_to_bool,
        help="Allows OmniSci Core to directly materialize intermediate projections \
            and the final ResultSet in Columnar format where appropriate.",
    )
    optional.add_argument(
        "-lazy_fetch",
        dest="lazy_fetch",
        default=None,
        type=str_arg_to_bool,
        help="[lazy_fetch help message]",
    )
    optional.add_argument(
        "-multifrag_rs",
        dest="multifrag_rs",
        default=None,
        type=str_arg_to_bool,
        help="[multifrag_rs help message]",
    )
    optional.add_argument(
        "-fragments_size",
        dest="fragments_size",
        default=None,
        nargs="*",
        type=int,
        help="Number of rows per fragment that is a unit of the table for query processing. \
            Should be specified for each table in workload",
    )
    optional.add_argument(
        "-omnisci_run_kwargs",
        dest="omnisci_run_kwargs",
        default={},
        metavar="KEY1=VAL1,KEY2=VAL2...",
        action=KeyValueListParser,
        help="options to start omnisci server",
    )
    # Additional information
    optional.add_argument(
        "-commit_omnisci",
        dest="commit_omnisci",
        default="1234567890123456789012345678901234567890",
        help="Omnisci commit hash to use for benchmark.",
    )
    optional.add_argument(
        "-commit_ibis",
        dest="commit_ibis",
        default="1234567890123456789012345678901234567890",
        help="Ibis commit hash to use for benchmark.",
    )
    optional.add_argument(
        "-commit_omniscripts",
        dest="commit_omniscripts",
        default="1234567890123456789012345678901234567890",
        help="Omniscripts commit hash to use for tests.",
    )

    try:
        os.environ["PYTHONIOENCODING"] = "UTF-8"
        os.environ["PYTHONUNBUFFERED"] = "1"
        omnisci_server_worker = None
        omnisci_server = None

        args = parser.parse_args()

        launch_omnisci_server = (
            not args.no_ibis and args.bench_name in benchmarks_with_ibis_queries
        )

        if args.port == port_default_value:
            args.port = find_free_port()
        if args.http_port == port_default_value:
            args.http_port = find_free_port()
        if args.calcite_port == port_default_value:
            args.calcite_port = find_free_port()

        run_benchmark = __import__(benchmarks[args.bench_name]).run_benchmark

        parameters = {
            "data_file": args.data_file,
            "dfiles_num": args.dfiles_num,
            "no_ml": args.no_ml,
            "no_ibis": args.no_ibis,
            "optimizer": args.optimizer,
            "pandas_mode": args.pandas_mode,
            "ray_tmpdir": args.ray_tmpdir,
            "ray_memory": args.ray_memory,
            "gpu_memory": args.gpu_memory,
            "validation": args.validation,
            "no_pandas": args.no_pandas,
            "extended_functionality": args.extended_functionality,
        }

        if launch_omnisci_server:
            if args.executable is None:
                parser.error(
                    "Omnisci executable should be specified with -e/--executable for Ibis part"
                )
            from server import OmnisciServer

            omnisci_server = OmnisciServer(
                omnisci_executable=args.executable,
                omnisci_port=args.port,
                http_port=args.http_port,
                calcite_port=args.calcite_port,
                database_name=args.database_name,
                omnisci_cwd=args.omnisci_cwd,
                user=args.user,
                password=args.password,
                debug_timer=args.debug_timer,
                columnar_output=args.columnar_output,
                lazy_fetch=args.lazy_fetch,
                multifrag_rs=args.multifrag_rs,
                omnisci_run_kwargs=args.omnisci_run_kwargs,
            )

            parameters["database_name"] = args.database_name
            parameters["table"] = args.table
            parameters["dnd"] = args.dnd
            parameters["dni"] = args.dni
            parameters["import_mode"] = args.import_mode
            parameters["fragments_size"] = args.fragments_size

        if parameters["validation"] and (parameters["no_pandas"] or parameters["no_ibis"]):
            parameters["validation"] = False
            print("WARNING: validation was turned off as it requires both sides to compare.")

        etl_results = []
        ml_results = []
        print(parameters)
        run_id = int(round(time.time()))
        for iter_num in range(1, args.iterations + 1):
            print(f"Iteration #{iter_num}")

            if launch_omnisci_server:
                from server_worker import OmnisciServerWorker

                omnisci_server_worker = OmnisciServerWorker(omnisci_server)
                parameters["omnisci_server_worker"] = omnisci_server_worker
                parameters["ipc_connection"] = args.ipc_conn
                omnisci_server.launch()

            benchmark_results = run_benchmark(parameters)

            if launch_omnisci_server:
                omnisci_server_worker.terminate()
                omnisci_server.terminate()

            additional_fields_for_reporting = {
                "ETL": {"Iteration": iter_num, "run_id": run_id},
                "ML": {"Iteration": iter_num, "run_id": run_id},
            }
<<<<<<< HEAD
            refactor_results_for_reporting(
                benchmark_results=benchmark_results,
                etl_ml_results={"ETL": etl_results, "ML": ml_results},
=======
            etl_ml_results = refactor_results_for_reporting(
                benchmark_results=result,
>>>>>>> 23f483e1
                ignore_fields_for_results_unit_conversion=ignore_fields_for_results_unit_conversion,
                additional_fields=additional_fields_for_reporting,
                reporting_unit="ms",
            )
<<<<<<< HEAD
=======
            etl_results = list(etl_ml_results["ETL"])
            ml_results = list(etl_ml_results["ML"])
>>>>>>> 23f483e1

            # Reporting to MySQL database
            if args.db_user is not None:
                if iter_num == 1:
                    db = mysql.connector.connect(
                        host=args.db_server,
                        port=args.db_port,
                        user=args.db_user,
                        passwd=args.db_pass,
                        db=args.db_name,
                    )

                    reporting_init_fields = {
                        "OmnisciCommitHash": args.commit_omnisci,
                        "IbisCommitHash": args.commit_ibis,
                        "OmniscriptsCommitHash": args.commit_omniscripts,
                    }

                    reporting_fields_benchmark_etl = {
                        x: "VARCHAR(500) NOT NULL" for x in etl_results[0]
                    }
                    if len(etl_results) != 1:
                        reporting_fields_benchmark_etl.update(
                            {x: "VARCHAR(500) NOT NULL" for x in etl_results[1]}
                        )

                    db_reporter_etl = DbReport(
                        db,
                        args.db_table_etl,
                        reporting_fields_benchmark_etl,
                        reporting_init_fields,
                    )

                    if len(ml_results) != 0:
                        reporting_fields_benchmark_ml = {
                            x: "VARCHAR(500) NOT NULL" for x in ml_results[0]
                        }
                        if len(ml_results) != 1:
                            reporting_fields_benchmark_ml.update(
                                {x: "VARCHAR(500) NOT NULL" for x in ml_results[1]}
                            )

                        db_reporter_ml = DbReport(
                            db,
                            args.db_table_ml,
                            reporting_fields_benchmark_ml,
                            reporting_init_fields,
                        )

                if iter_num == args.iterations:
                    for result_etl in etl_results:
                        remove_fields_from_dict(result_etl, ignore_fields_for_bd_report_etl)
                        db_reporter_etl.submit(result_etl)

                    if len(ml_results) != 0:
                        for result_ml in ml_results:
                            remove_fields_from_dict(result_ml, ignore_fields_for_bd_report_ml)
                            db_reporter_ml.submit(result_ml)

    except Exception:
        traceback.print_exc(file=sys.stdout)
        sys.exit(1)
    finally:
        if omnisci_server_worker:
            omnisci_server_worker.terminate()
        if omnisci_server:
            omnisci_server.terminate()


if __name__ == "__main__":
    main()<|MERGE_RESOLUTION|>--- conflicted
+++ resolved
@@ -409,23 +409,14 @@
                 "ETL": {"Iteration": iter_num, "run_id": run_id},
                 "ML": {"Iteration": iter_num, "run_id": run_id},
             }
-<<<<<<< HEAD
-            refactor_results_for_reporting(
+            etl_ml_results = refactor_results_for_reporting(
                 benchmark_results=benchmark_results,
-                etl_ml_results={"ETL": etl_results, "ML": ml_results},
-=======
-            etl_ml_results = refactor_results_for_reporting(
-                benchmark_results=result,
->>>>>>> 23f483e1
                 ignore_fields_for_results_unit_conversion=ignore_fields_for_results_unit_conversion,
                 additional_fields=additional_fields_for_reporting,
                 reporting_unit="ms",
             )
-<<<<<<< HEAD
-=======
             etl_results = list(etl_ml_results["ETL"])
             ml_results = list(etl_ml_results["ML"])
->>>>>>> 23f483e1
 
             # Reporting to MySQL database
             if args.db_user is not None:
