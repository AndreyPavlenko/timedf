--- conflicted
+++ resolved
@@ -354,11 +354,8 @@
             "gpu_memory": args.gpu_memory,
             "validation": args.validation,
             "no_pandas": args.no_pandas,
-<<<<<<< HEAD
             "debug_mode": args.debug_mode,
-=======
             "extended_functionality": args.extended_functionality,
->>>>>>> 202b671f
         }
 
         if launch_omnisci_server:
