--- conflicted
+++ resolved
@@ -8,9 +8,6 @@
 import mysql.connector
 
 from report import DbReport
-<<<<<<< HEAD
-from server import OmnisciServer
-from server_worker import OmnisciServerWorker
 from utils import (
     find_free_port,
     KeyValueListParser,
@@ -18,9 +15,6 @@
     remove_fields_from_dict,
     convert_results_unit,
 )
-=======
-from utils import find_free_port, KeyValueListParser, str_arg_to_bool
->>>>>>> 429e24f1
 
 
 def main():
